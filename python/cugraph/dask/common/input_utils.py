--- conflicted
+++ resolved
@@ -194,17 +194,12 @@
 def _get_local_data(df, by):
     df = df[0]
     num_local_edges = len(df)
-<<<<<<< HEAD
     if num_local_edges == 0:
         local_offset = 0
         num_local_verts = 0
     else:
-        local_offset = df['dst'].min()
-        num_local_verts = df['dst'].max() - local_offset + 1
-    return num_local_edges, local_offset, num_local_verts
-=======
-    local_offset = df[by].min()
-    num_local_verts = df[by].max() - local_offset + 1
+        local_offset = df[by].min()
+        num_local_verts = df[by].max() - local_offset + 1
     return num_local_edges, local_offset, num_local_verts
 
 
@@ -219,5 +214,4 @@
     comms = Comms(comms_p2p=False)
     comms.init(data.workers)
     data.calculate_local_data(comms, by)
-    return data, comms
->>>>>>> 03b0be5b
+    return data, comms