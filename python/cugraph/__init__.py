--- conflicted
+++ resolved
@@ -29,12 +29,9 @@
 from cugraph.structure import (
     Graph,
     DiGraph,
-<<<<<<< HEAD
     MultiGraph,
     MultiDiGraph,
-=======
     from_edgelist,
->>>>>>> 6b923490
     from_cudf_edgelist,
     from_pandas_edgelist,
     to_pandas_edgelist,
