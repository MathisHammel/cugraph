--- conflicted
+++ resolved
@@ -49,11 +49,6 @@
     return True
 
 
-<<<<<<< HEAD
-DATASETS = ['../datasets/karate.mtx',
-            '../datasets/dolphins.mtx',
-            '../datasets/netscience.mtx']
-=======
 def find_two_paths(df, M):
     for i in range(len(df)):
         start = df['first'][i]
@@ -95,11 +90,9 @@
                     assert has_pair(first_arr, second_arr, start, end)
 
 
-DATASETS = ['/datasets/networks/karate.mtx',
-            '/datasets/networks/dolphins.mtx',
-            '/datasets/networks/netscience.mtx']
->>>>>>> 0d82a28b
-
+DATASETS = ['../datasets/karate.mtx',
+            '../datasets/dolphins.mtx',
+            '../datasets/netscience.mtx']
 
 @pytest.mark.parametrize('graph_file', DATASETS)
 def test_add_edge_list_to_adj_list(graph_file):
