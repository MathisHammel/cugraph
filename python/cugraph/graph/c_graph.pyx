# Copyright (c) 2019, NVIDIA CORPORATION.
# Licensed under the Apache License, Version 2.0 (the "License");
# you may not use this file except in compliance with the License.
# You may obtain a copy of the License at
#
#     http://www.apache.org/licenses/LICENSE-2.0
#
# Unless required by applicable law or agreed to in writing, software
# distributed under the License is distributed on an "AS IS" BASIS,
# WITHOUT WARRANTIES OR CONDITIONS OF ANY KIND, either express or implied.
# See the License for the specific language governing permissions and
# limitations under the License.

from libcpp cimport bool
from libc.stdint cimport uintptr_t
from libc.stdlib cimport calloc, malloc, free
import numpy as np

import cudf
from librmm_cffi import librmm as rmm

from c_graph cimport *


dtypes = {np.int32: GDF_INT32, np.int64: GDF_INT64, np.float32: GDF_FLOAT32, np.float64: GDF_FLOAT64}
dtypes_inv = {GDF_INT32: np.int32, GDF_INT64: np.int64, GDF_FLOAT32: np.float32, GDF_FLOAT64: np.float64}


cdef gdf_column get_gdf_column_view(col):
    """
    This function returns a C++ gdf_column object from the Python cudf Series
    object by shallow copying. The returned C++ object is expected to be used
    as a temporary variable to pass the column data encapsulated in the Python
    cudf Series object to C++ functions expecting (pointers to) C++ gdf_column
    objects. It is the caller's responsibility to insure that col out-lives the
    returned view object. cudf has column_view_from_column and using this is,
    in general, better design than creating our own, but we will keep this as
    cudf is planning to remove the function. cudf plans to redesign
    cudf::column to fundamentally solve this problem, so once they finished the
    redesign, we need to update this code to use their new features. Until that
    time, we may rely on this as a temporary solution.
    """

    cdef gdf_column c_col
    cdef uintptr_t data_ptr = cudf.bindings.cudf_cpp.get_column_data_ptr(col._column)
    cdef uintptr_t valid_ptr
    if col._column._mask is None:
        valid_ptr = 0
    else:
        valid_ptr = cudf.bindings.cudf_cpp.get_column_valid_ptr(col._column)
    cdef gdf_dtype_extra_info c_extra_dtype_info = gdf_dtype_extra_info(time_unit=TIME_UNIT_NONE)

    err = gdf_column_view_augmented(<gdf_column*> &c_col,
                                    <void*> data_ptr,
                                    <gdf_valid_type*> valid_ptr,
                                    <gdf_size_type> len(col),
                                    dtypes[col.dtype.type],
                                    <gdf_size_type> col.null_count,
                                    c_extra_dtype_info)
    cudf.bindings.cudf_cpp.check_gdf_error(err)

    return c_col


cdef gdf_column get_gdf_column_ptr(ipc_data_ptr, col_len):
    print("in gdf_column, ipc_data_ptr: ", ipc_data_ptr)
    #cdef gdf_column* c_col
    #c_col = <gdf_column*>calloc(1,sizeof(gdf_column))
    cdef gdf_column c_col
    cdef uintptr_t data_ptr = ipc_data_ptr
    cdef uintptr_t valid_ptr = 0
    #cdef uintptr_t data_ptr = cudf.bindings.cudf_cpp.get_column_data_ptr(col._column)
    #cdef uintptr_t valid_ptr
    #if col._column._mask is None:
    #    #valid_ptr = 0
    #else:
    #    #valid_ptr = cudf.bindings.cudf_cpp.get_column_valid_ptr(col._column)

    cdef gdf_dtype_extra_info c_extra_dtype_info = gdf_dtype_extra_info(time_unit=TIME_UNIT_NONE)

    err = gdf_column_view_augmented(<gdf_column*> &c_col,
                                    <void*> data_ptr,
                                    <gdf_valid_type*> valid_ptr,
                                    <gdf_size_type> col_len,
                                    dtypes[np.int32],
                                    <gdf_size_type> 0,
                                    c_extra_dtype_info)
    cudf.bindings.cudf_cpp.check_gdf_error(err)
    print("ipc_data_ptr: ", ipc_data_ptr)
    return c_col

#
#  Really want something like this to clean up the code... but
#  this can't work with the current interface.
#
#cdef wrap_column_not_working(col_ptr):
#    cdef gdf_column * col = <gdf_column *> col_ptr
#
#    print("  size = ", col.size)
#    print("  data = ", <uintptr_t> col.data)
#    print("col.dtype = ", col.dtype)
#    print("dtypes_inv = ", dtypes_inv)
#    print("  inv = ", dtypes_inv[col.dtype])
#
#    return rmm.device_array_from_ptr(<uintptr_t> col.data,
#                                     nelem=col.size,
#                                     dtype=dtypes_inv[col.dtype],
#                                     finalizer=rmm._make_finalizer(<uintptr_t> col_ptr, 0))
#

def null_check(col):
    if col.null_count != 0:
        raise ValueError('Series contains NULL values')

class Graph:
    """
    cuGraph graph class containing basic graph creation and transformation operations.
    """
    def __init__(self):
        """
        Returns
        -------
        Graph : cuGraph.Graph.
        Examples
        --------
        >>> import cuGraph
        >>> G = cuGraph.Graph()
        """
        cdef gdf_graph * g
        g = <gdf_graph*> calloc(1, sizeof(gdf_graph))

        cdef uintptr_t graph_ptr = <uintptr_t> g
        self.graph_ptr = graph_ptr

        self.edge_list_source_col = None
        self.edge_list_dest_col = None
        self.edge_list_value_col = None

        self.adj_list_offset_col = None
        self.adj_list_index_col = None
        self.adj_list_value_col = None

    def __del__(self):
        cdef uintptr_t graph = self.graph_ptr
        cdef gdf_graph * g = <gdf_graph*> graph
        self.delete_edge_list()
        self.delete_adj_list()
        self.delete_transposed_adj_list()
        free(g)

    def clear(self):
        """
        Empty this graph. This function is added for NetworkX compatibility.
        """
        cdef uintptr_t graph = self.graph_ptr
        cdef gdf_graph * g = <gdf_graph*> graph
        self.delete_edge_list()
        self.delete_adj_list()
        self.delete_transposed_adj_list()

    def renumber(self, source_col, dest_col):
        """
        Take a (potentially sparse) set of source and destination vertex
        ids and renumber the vertices to create a dense set of vertex ids
        using all values contiguously from 0 to the number of unique vertices
        - 1.

        Input columns can be either int64 or int32.  The output will be mapped
        to int32, since many of the cugraph functions are limited to int32.
        If the number of unique values in source_col and dest_col > 2^31-1
        then this function will return an error.

        Return from this call will be three cudf Series - the renumbered
        source_col, the renumbered dest_col and a numbering map that maps the
        new ids to the original ids.

        Parameters
        ----------
        source_col : cudf.Series
            This cudf.Series wraps a gdf_column of size E (E: number of edges).
            The gdf column contains the source index for each edge.
            Source indices must be an integer type.
        dest_col : cudf.Series
            This cudf.Series wraps a gdf_column of size E (E: number of edges).
            The gdf column contains the destination index for each edge.
            Destination indices must be an integer type.

        Examples
        --------
        >>> import numpy as np
        >>> import pytest
        >>> from scipy.io import mmread
        >>>
        >>> import cudf
        >>> import cugraph
        >>>
        >>>
        >>> mm_file = '../datasets/karate.mtx'
        >>> M = mmread(mm_file).asfptype()
        >>> sources = cudf.Series(M.row)
        >>> destinations = cudf.Series(M.col)
        >>>
        >>> G = cugraph.Graph()
        >>> src_r, dst_r, numbering = G.renumber(sources, destinations)
        """
        null_check(source_col)
        null_check(dest_col)

        cdef gdf_column src_renumbered
        cdef gdf_column dst_renumbered
        cdef gdf_column numbering_map

        cdef gdf_column source = get_gdf_column_view(source_col)
        cdef gdf_column dest = get_gdf_column_view(dest_col)

        err = gdf_renumber_vertices(&source,
                                    &dest,
                                    &src_renumbered,
                                    &dst_renumbered,
                                    &numbering_map)

        cudf.bindings.cudf_cpp.check_gdf_error(err) 

        src_renumbered_array = rmm.device_array_from_ptr(<uintptr_t> src_renumbered.data,
                                     nelem=src_renumbered.size,
                                     dtype=dtypes_inv[src_renumbered.dtype])
        dst_renumbered_array = rmm.device_array_from_ptr(<uintptr_t> dst_renumbered.data,
                                     nelem=dst_renumbered.size,
                                     dtype=dtypes_inv[dst_renumbered.dtype])
        numbering_map_array = rmm.device_array_from_ptr(<uintptr_t> numbering_map.data,
                                     nelem=numbering_map.size,
                                     dtype=dtypes_inv[numbering_map.dtype])

        return cudf.Series(src_renumbered_array), cudf.Series(dst_renumbered_array), cudf.Series(numbering_map_array)

    def add_edge_list(self, source_col, dest_col, value_col=None, copy=False):
        """
        Create the edge list representation of a Graph. The passed source_col
        and dest_col arguments wrap gdf_column objects that represent a graph
        using the edge list format. 
        Source and detination indices must be in the range [0, V) where V is 
        the number of vertices. They must be 32 bit integers. Please refer to 
        cuGraph's renumbering feature if your input does not match these 
        requierments. When using cudf.read_csv to load a CSV edge list, 
        please make sure to set dtype to int32 for the source and destination
        columns.
        Undirected edges must be stored as directed edge in both directions.
        If value_col is None, an unweighted graph is created. If value_col is 
        not None, an weighted graph is created. 
        If copy is False, this function stores references to the passed objects
        pointed by source_col and dest_col. If copy is True, this funcion
        stores references to the deep-copies of the passed objects pointed by
        source_col and dest_col. If this class instance already stores a graph,
        invoking this function raises an error.
        
        
        Parameters
        ----------
        source_col : cudf.Series
            This cudf.Series wraps a gdf_column of size E (E: number of edges).
            The gdf column contains the source index for each edge.
            Source indices must be in the range [0, V) (V: number of vertices). 
            Source indices must be 32 bit integers.
        dest_col : cudf.Series
            This cudf.Series wraps a gdf_column of size E (E: number of edges).
            The gdf column contains the destination index for each edge.
            Destination indices must be in the range [0, V) (V: number of
            vertices).
<<<<<<< HEAD
            Destination indices must be 32 bit integers.
        value_col (optional) : cudf.Series
=======
        value_col(optional) : cudf.Series
>>>>>>> ee176a62
            This pointer can be ``none``.
            If not, this cudf.Series wraps a gdf_column of size E (E: number of
            edges).
            The gdf column contains the weight value for each edge.
            The expected type of the gdf_column element is floating point
            number.
        
        Examples
        --------
        >>> import numpy as np
        >>> import pytest
        >>> from scipy.io import mmread
        >>>
        >>> import cudf
        >>> import cugraph
        >>>
        >>>
        >>> mm_file = '../datasets/karate.mtx'
        >>> M = mmread(mm_file).asfptype()
        >>> sources = cudf.Series(M.row)
        >>> destinations = cudf.Series(M.col)
        >>>
        >>> G = cugraph.Graph()
        >>> G.add_edge_list(sources, destinations, None)
        """
<<<<<<< HEAD
        null_check(source_col)
        null_check(dest_col)
=======
        if source_col.dtype != np.int32:
            raise TypeError("cugraph currently supports only 32bit integer"
                            "vertex ids.")
        if dest_col.dtype != np.int32:
            raise TypeError("cugraph currently supports only 32bit integer"
                            "vertex ids.")
>>>>>>> ee176a62
        cdef uintptr_t graph = self.graph_ptr
        cdef gdf_graph * g = <gdf_graph*> graph

        # Create temporary references first as the member variables should not
        # be updated on failure.
        if copy is False:
            tmp_source_col = source_col
            tmp_dest_col = dest_col
            tmp_value_col = value_col
        else:
            tmp_source_col = source_col.copy()
            tmp_dest_col = dest_col.copy()
            tmp_value_col = value_col.copy()

        cdef gdf_column c_source_col = get_gdf_column_view(tmp_source_col)
        cdef gdf_column c_dest_col = get_gdf_column_view(tmp_dest_col)
        cdef gdf_column c_value_col
        cdef gdf_column * c_value_col_ptr
        if value_col is None:
            c_value_col_ptr = NULL
        else:
            null_check(tmp_value_col)
            c_value_col = get_gdf_column_view(tmp_value_col)
            c_value_col_ptr = &c_value_col

        err = gdf_edge_list_view(g,
                                 &c_source_col,
                                 &c_dest_col,
                                 c_value_col_ptr)
        cudf.bindings.cudf_cpp.check_gdf_error(err)

        # Increase the reference count of the Python objects to avoid premature
        # garbage collection while they are still in use inside the gdf_graph
        # object.
        self.edge_list_source_col = tmp_source_col
        self.edge_list_dest_col = tmp_dest_col
        self.edge_list_value_col = tmp_value_col

    def view_edge_list(self):
        """
        Display the edge list. Compute it if needed.
        """
        cdef uintptr_t graph = self.graph_ptr
        cdef gdf_graph * g = <gdf_graph*> graph
        err = gdf_add_edge_list(g)
        cudf.bindings.cudf_cpp.check_gdf_error(err)

        col_size = self.number_of_edges()

        cdef uintptr_t src_col_data = <uintptr_t> g.edgeList.src_indices.data
        cdef uintptr_t dest_col_data = <uintptr_t> g.edgeList.dest_indices.data

        src_data = rmm.device_array_from_ptr(src_col_data,
                                     nelem=col_size,
                                     dtype=np.int32)  # ,
                                     # finalizer=rmm._make_finalizer(src_col_data, 0))
        dest_data = rmm.device_array_from_ptr(dest_col_data,
                                     nelem=col_size,
                                     dtype=np.int32)  # ,
                                     # finalizer=rmm._make_finalizer(dest_col_data, 0))
        # g.edgeList.src_indices.data and g.edgeList.dest_indices.data are not
        # owned by this instance, so should not be freed here (this will lead
        # to double free, and undefined behavior).

        return cudf.Series(src_data), cudf.Series(dest_data)

    def delete_edge_list(self):
        """
        Delete the edge list.
        """
        cdef uintptr_t graph = self.graph_ptr
        err = gdf_delete_edge_list(<gdf_graph*> graph)
        cudf.bindings.cudf_cpp.check_gdf_error(err)

        # decrease reference count to free memory if the referenced objects are
        # no longer used.
        self.edge_list_source_col = None
        self.edge_list_dest_col = None
        self.edge_list_value_col = None

    def add_adj_list(self, offset_col, index_col, value_col=None, copy=False):
        """
        Create the adjacency list representation of a Graph. The passed
        offset_col and index_col arguments wrap gdf_column objects that
        represent a graph using the adjacency list format. If value_col is
        None, an unweighted graph is created. If value_col is not None, an
        weighted graph is created. If copy is False, this function stores
        references to the passed objects pointed by offset_col and index_col.
        If copy is True, this funcion stores references to the deep-copies of
        the passed objects pointed by offset_col and index_col. If this class
        instance already stores a graph, invoking this function raises an
        error. Undirected edges must be stored as directed edge in both 
        direction.

        Parameters
        ----------
        offset_col : cudf.Series
            This cudf.Series wraps a gdf_column of size V + 1 (V: number of
            vertices).
            The gdf column contains the offsets for the vertices in this graph.
            Offsets must be in the range [0, E] (E: number of edges).
        index_col : cudf.Series
            This cudf.Series wraps a gdf_column of size E (E: number of edges).
            The gdf column contains the destination index for each edge.
            Destination indices must be in the range [0, V) (V: number of
            vertices).
        value_col(optional) : cudf.Series
            This pointer can be ``none``.
            If not, this cudf.Series wraps a gdf_column of size E (E: number of
            edges).
            The gdf column contains the weight value for each edge.
            The expected type of the gdf_column element is floating point
            number.

        Examples
        --------
        >>> import numpy as np
        >>> import pytest
        >>> from scipy.io import mmread
        >>>
        >>> import cudf
        >>> import cugraph
        >>>
        >>>
        >>> mm_file = '../datasets/karate.mtx'
        >>> M = mmread(mm_file).asfptype()
        >>> M = M.tocsr()
        >>> offsets = cudf.Series(M.indptr)
        >>> indices = cudf.Series(M.indices)
        >>>
        >>> G = cugraph.Graph()
        >>> G.add_adj_list(offsets, indices, None)
        """
<<<<<<< HEAD
        null_check(offset_col)
        null_check(index_col)
=======
        if offset_col.dtype != np.int32:
            raise TypeError("cugraph currently supports only 32bit integer"
                            "offsets.")
        if index_col.dtype != np.int32:
            raise TypeError("cugraph currently supports only 32bit integer"
                            "vertex ids.")
>>>>>>> ee176a62

        cdef uintptr_t graph = self.graph_ptr
        cdef gdf_graph * g = <gdf_graph*> graph

        # Create temporary references first as the member variables should not
        # be updated on failure.
        if copy is False:
            tmp_offset_col = offset_col
            tmp_index_col = index_col
            tmp_value_col = value_col
        else:
            tmp_offset_col = offset_col.copy()
            tmp_index_col = index_col.copy()
            tmp_value_col = value_col.copy()

        cdef gdf_column c_offset_col = get_gdf_column_view(tmp_offset_col)
        cdef gdf_column c_index_col = get_gdf_column_view(tmp_index_col)
        cdef gdf_column c_value_col
        cdef gdf_column * c_value_col_ptr
        if value_col is None:
            c_value_col_ptr = NULL
        else:
            null_check(tmp_value_col)
            c_value_col = get_gdf_column_view(tmp_value_col)
            c_value_col_ptr = &c_value_col

        err = gdf_adj_list_view(g,
                                &c_offset_col,
                                &c_index_col,
                                c_value_col_ptr)
        cudf.bindings.cudf_cpp.check_gdf_error(err)

        # Increase the reference count of the Python objects to avoid premature
        # garbage collection while they are still in use inside the gdf_graph
        # object.
        self.adj_list_offset_col = tmp_offset_col
        self.adj_list_index_col = tmp_index_col
        self_adj_list_value_col = tmp_value_col

    def view_adj_list(self):
        """
        Display the adjacency list. Compute it if needed.
        """
        cdef uintptr_t graph = self.graph_ptr
        cdef gdf_graph * g = <gdf_graph*> graph
        err = gdf_add_adj_list(g)
        cudf.bindings.cudf_cpp.check_gdf_error(err)

        offset_col_size = self.number_of_vertices() + 1
        index_col_size = self.number_of_edges()

        cdef uintptr_t offset_col_data = <uintptr_t> g.adjList.offsets.data
        cdef uintptr_t index_col_data = <uintptr_t> g.adjList.indices.data

        offsets_data = rmm.device_array_from_ptr(offset_col_data,
                                     nelem=offset_col_size,
                                     dtype=np.int32) # ,
                                     # finalizer=rmm._make_finalizer(offset_col_data, 0))
        indices_data = rmm.device_array_from_ptr(index_col_data,
                                     nelem=index_col_size,
                                     dtype=np.int32) # ,
                                     # finalizer=rmm._make_finalizer(index_col_data, 0))
        # g.adjList.offsets.data and g.adjList.indices.data are not owned by
        # this instance, so should not be freed here (this will lead to double
        # free, and undefined behavior).

        return cudf.Series(offsets_data), cudf.Series(indices_data)

    def delete_adj_list(self):
        """
        Delete the adjacency list.
        """
        cdef uintptr_t graph = self.graph_ptr
        err = gdf_delete_adj_list(<gdf_graph*> graph)
        cudf.bindings.cudf_cpp.check_gdf_error(err)

        # decrease reference count to free memory if the referenced objects are
        # no longer used.
        self.adj_list_offset_col = None
        self.adj_list_index_col = None
        self.adj_list_value_col = None

    def add_transposed_adj_list(self):
        """
        Compute the transposed adjacency list from the edge list and add it to
        the existing graph.
        """
        cdef uintptr_t graph = self.graph_ptr
        err = gdf_add_transposed_adj_list(<gdf_graph*> graph)
        cudf.bindings.cudf_cpp.check_gdf_error(err)

    def view_transposed_adj_list(self):
        """
        Display the transposed adjacency list. Compute it if needed.
        """
        cdef uintptr_t graph = self.graph_ptr
        cdef gdf_graph * g = <gdf_graph*> graph
        err = gdf_add_transposed_adj_list(g)
        cudf.bindings.cudf_cpp.check_gdf_error(err)

        offset_col_size = self.number_of_vertices() + 1
        index_col_size = self.number_of_edges()

        cdef uintptr_t offset_col_data = <uintptr_t> g.transposedAdjList.offsets.data
        cdef uintptr_t index_col_data = <uintptr_t> g.transposedAdjList.indices.data

        offsets_data = rmm.device_array_from_ptr(offset_col_data,
                                     nelem=offset_col_size,
                                     dtype=np.int32)  # ,
                                     # finalizer=rmm._make_finalizer(offset_col_data, 0))
        indices_data = rmm.device_array_from_ptr(index_col_data,
                                     nelem=index_col_size,
                                     dtype=np.int32)  # ,
                                     # finalizer=rmm._make_finalizer(index_col_data, 0))
        # g.transposedAdjList.offsets.data and g.transposedAdjList.indices.data
        # are not owned by this instance, so should not be freed here (this
        # will lead to double free, and undefined behavior).

        return cudf.Series(offsets_data), cudf.Series(indices_data)

    def delete_transposed_adj_list(self):
        """
        Delete the transposed adjacency list.
        """
        cdef uintptr_t graph = self.graph_ptr
        err = gdf_delete_transposed_adj_list(<gdf_graph*> graph)
        cudf.bindings.cudf_cpp.check_gdf_error(err)

    def get_two_hop_neighbors(self):
        """
        Return a dataframe containing vertex pairs such that each pair of vertices is
        connected by a path of two hops in the graph. The resulting pairs are
        returned in sorted order.

        Returns
        -------
        Two hop neighbors : cudf.DataFrame
            df['first'] the first vertex id of a pair
            df['second'] the second vertex id of a pair
        """
        cdef uintptr_t graph = self.graph_ptr
        cdef gdf_graph * g = <gdf_graph*> graph
        cdef gdf_column c_first_col
        cdef gdf_column c_second_col
        err = gdf_get_two_hop_neighbors(g, &c_first_col, &c_second_col)
        cudf.bindings.cudf_cpp.check_gdf_error(err)
        df = cudf.DataFrame()
        if c_first_col.dtype == GDF_INT32:
            first_out = rmm.device_array_from_ptr(<uintptr_t>c_first_col.data,
                                                  nelem=c_first_col.size,
                                                  dtype=np.int32)
            second_out = rmm.device_array_from_ptr(<uintptr_t>c_second_col.data,
                                                   nelem=c_second_col.size,
                                                   dtype=np.int32)
            df['first'] = first_out
            df['second'] = second_out
        if c_first_col.dtype == GDF_INT64:
            first_out = rmm.device_array_from_ptr(<uintptr_t>c_first_col.data,
                                                  nelem=c_first_col.size,
                                                  dtype=np.int64)
            second_out = rmm.device_array_from_ptr(<uintptr_t>c_second_col.data,
                                                   nelem=c_second_col.size,
                                                   dtype=np.int64)
            df['first'] = first_out
            df['second'] = second_out

        return df

    def number_of_vertices(self):
        """
        Get the number of vertices in the graph
        """
        cdef uintptr_t graph = self.graph_ptr
        cdef gdf_graph * g = <gdf_graph*> graph
        if g.adjList:
            return g.adjList.offsets.size - 1
        elif g.transposedAdjList:
            return g.transposedAdjList.offsets.size - 1
        elif g.edgeList:
            # This code needs to be revisited when updating gdf_graph. Users
            # may expect numbrer_of_vertcies() as a cheap query but this
            # function can run for a while and also requires a significant
            # amount of additional memory. It is better to update the number
            # of vertices when creating an edge list representation.
            err = gdf_add_adj_list(g)
            cudf.bindings.cudf_cpp.check_gdf_error(err)
            return g.adjList.offsets.size - 1
        else:
            # An empty graph
            return 0

    def number_of_nodes(self):
        """
        An alias of number_of_vertices(). This function is added for NetworkxX
        compatibility.
        """
        return self.number_of_vertices()


    def number_of_edges(self):
        """
        Get the number of edges in the graph
        """
        cdef uintptr_t graph = self.graph_ptr
        cdef gdf_graph * g = <gdf_graph*> graph
        if g.adjList:
            return g.adjList.indices.size
        elif g.transposedAdjList:
            return g.transposedAdjList.indices.size
        elif g.edgeList:
            return g.edgeList.src_indices.size
        else:
            # An empty graph
            return 0

    def in_degree(self, vertex_subset = None):
        """
        Calculates and returns the in-degree of vertices. Vertex in-degree
        is the number of edges pointing in to the vertex.

        Parameters
        ----------
        vertex_subset(optional, default=all vertices) : cudf.Series or iterable container
            A container of vertices for displaying corresponding in-degree

        Returns
        -------
        df  : cudf.DataFrame
        GPU data frame of size N (the default) or the size of the given vertices (vertex_subset)
        containing the in_degree. The ordering is relative to the adjacency list, or that
        given by the specified vertex_subset.

        df['vertex']: The vertex IDs (will be identical to vertex_subset if specified)
        df['degree']: The computed in-degree of the corresponding vertex

        Examples
        --------
        >>> import numpy as np
        >>> import pytest
        >>> from scipy.io import mmread
        >>>
        >>> import cudf
        >>> import cugraph
        >>> mm_file = '/datasets/networks/karate.mtx'
        >>> M = mmread(mm_file).asfptype()
        >>> sources = cudf.Series(M.row)
        >>> destinations = cudf.Series(M.col)
        >>>
        >>> G = cugraph.Graph()
        >>> G.add_edge_list(sources, destinations)
        >>> in_degree_df = G.in_degree([0,9,12])
        """
        return self._degree(vertex_subset , x=1)

    def out_degree(self, vertex_subset = None):
        """
        Calculates and returns the out-degree of vertices. Vertex out-degree
        is the number of edges pointing out from the vertex.

        Parameters
        ----------
        vertex_subset(optional, default=all vertices) : cudf.Series or iterable container
            A container of vertices for displaying corresponding out-degree

        Returns
        -------
        df  : cudf.DataFrame
        GPU data frame of size N (the default) or the size of the given vertices (vertex_subset)
        containing the out_degree. The ordering is relative to the adjacency list, or that
        given by the specified vertex_subset.

        df['vertex']: The vertex IDs (will be identical to vertex_subset if specified)
        df['degree']: The computed out-degree of the corresponding vertex

        Examples
        --------
        >>> import numpy as np
        >>> import pytest
        >>> from scipy.io import mmread
        >>>
        >>> import cudf
        >>> import cugraph
        >>> mm_file = '/datasets/networks/karate.mtx'
        >>> M = mmread(mm_file).asfptype()
        >>> sources = cudf.Series(M.row)
        >>> destinations = cudf.Series(M.col)
        >>>
        >>> G = cugraph.Graph()
        >>> G.add_edge_list(sources, destinations)
        >>> out_degree_df = G.out_degree([0,9,12])
        """
        return self._degree(vertex_subset, x=2)

    def degree(self, vertex_subset = None):
        """
        Calculates and returns the degree of vertices. Vertex degree
        is the number of edges adjacent to that vertex.

        Parameters
        ----------
        vertex_subset(optional, default=all vertices) : cudf.Series or iterable container
            A container of vertices for displaying corresponding degree

        Returns
        -------
        df  : cudf.DataFrame
        GPU data frame of size N (the default) or the size of the given vertices (vertex_subset)
        containing the degree. The ordering is relative to the adjacency list, or that
        given by the specified vertex_subset.

        df['vertex']: The vertex IDs (will be identical to vertex_subset if specified)
        df['degree']: The computed degree of the corresponding vertex

        Examples
        --------
        >>> import numpy as np
        >>> import pytest
        >>> from scipy.io import mmread
        >>>
        >>> import cudf
        >>> import cugraph
        >>> mm_file = '/datasets/networks/karate.mtx'
        >>> M = mmread(mm_file).asfptype()
        >>> sources = cudf.Series(M.row)
        >>> destinations = cudf.Series(M.col)
        >>>
        >>> G = cugraph.Graph()
        >>> G.add_edge_list(sources, destinations)
        >>> degree_df = G.degree([0,9,12])
        """
        return self._degree(vertex_subset)

    def _degree(self, vertex_subset, x = 0):
        cdef uintptr_t graph = self.graph_ptr
        cdef gdf_graph* g = <gdf_graph*> graph

        n = self.number_of_vertices()

        df = cudf.DataFrame()
        vertex_col = cudf.Series(np.zeros(n, dtype=np.int32))
        c_vertex_col = get_gdf_column_view(vertex_col)
        if g.adjList:
            err = g.adjList.get_vertex_identifiers(&c_vertex_col)
        else:
            err = g.transposedAdjList.get_vertex_identifiers(&c_vertex_col)
        cudf.bindings.cudf_cpp.check_gdf_error(err)

        degree_col = cudf.Series(np.zeros(n, dtype=np.int32))
        cdef gdf_column c_degree_col = get_gdf_column_view(degree_col)
        err = gdf_degree(g, &c_degree_col, <int>x)
        cudf.bindings.cudf_cpp.check_gdf_error(err)

        if vertex_subset is None:
            df['vertex'] = vertex_col
            df['degree'] = degree_col
        else:
            df['vertex'] = cudf.Series(np.asarray(vertex_subset, dtype=np.int32))
            df['degree'] = cudf.Series(np.asarray([degree_col[i] for i in vertex_subset], dtype=np.int32))
            del vertex_col
            del degree_col

        return df<|MERGE_RESOLUTION|>--- conflicted
+++ resolved
@@ -266,12 +266,8 @@
             The gdf column contains the destination index for each edge.
             Destination indices must be in the range [0, V) (V: number of
             vertices).
-<<<<<<< HEAD
             Destination indices must be 32 bit integers.
-        value_col (optional) : cudf.Series
-=======
         value_col(optional) : cudf.Series
->>>>>>> ee176a62
             This pointer can be ``none``.
             If not, this cudf.Series wraps a gdf_column of size E (E: number of
             edges).
@@ -297,17 +293,14 @@
         >>> G = cugraph.Graph()
         >>> G.add_edge_list(sources, destinations, None)
         """
-<<<<<<< HEAD
         null_check(source_col)
         null_check(dest_col)
-=======
         if source_col.dtype != np.int32:
             raise TypeError("cugraph currently supports only 32bit integer"
                             "vertex ids.")
         if dest_col.dtype != np.int32:
             raise TypeError("cugraph currently supports only 32bit integer"
                             "vertex ids.")
->>>>>>> ee176a62
         cdef uintptr_t graph = self.graph_ptr
         cdef gdf_graph * g = <gdf_graph*> graph
 
@@ -441,18 +434,14 @@
         >>> G = cugraph.Graph()
         >>> G.add_adj_list(offsets, indices, None)
         """
-<<<<<<< HEAD
         null_check(offset_col)
         null_check(index_col)
-=======
-        if offset_col.dtype != np.int32:
-            raise TypeError("cugraph currently supports only 32bit integer"
-                            "offsets.")
         if index_col.dtype != np.int32:
             raise TypeError("cugraph currently supports only 32bit integer"
                             "vertex ids.")
->>>>>>> ee176a62
-
+        if index_col.dtype != np.int32:
+            raise TypeError("cugraph currently supports only 32bit integer"
+                            "vertex ids.")
         cdef uintptr_t graph = self.graph_ptr
         cdef gdf_graph * g = <gdf_graph*> graph
 
