# Copyright (c) 2022, NVIDIA CORPORATION.

[build-system]

requires = [
    "cython>=3.0.0,<3.1.0a0",
    "rapids-build-backend>=0.3.1,<0.4.0.dev0",
    "scikit-build-core[pyproject]>=0.10.0",
] # This list was generated by `rapids-dependency-file-generator`. To make changes, edit ../../dependencies.yaml and run `rapids-dependency-file-generator`.
build-backend = "rapids_build_backend.build"

[tool.pytest.ini_options]
testpaths = ["cugraph/tests"]

[project]
name = "cugraph"
dynamic = ["version"]
description = "cuGraph - RAPIDS GPU Graph Analytics"
readme = { file = "README.md", content-type = "text/markdown" }
authors = [
    { name = "NVIDIA Corporation" },
]
license = { text = "Apache-2.0" }
requires-python = ">=3.10"
dependencies = [
    "cuda-python>=11.8.5,<12.0a0",
    "cudf==25.8.*,>=0.0.0a0",
    "cupy-cuda11x>=12.0.0",
    "dask-cuda==25.8.*,>=0.0.0a0",
    "dask-cudf==25.8.*,>=0.0.0a0",
    "fsspec[http]>=0.6.0",
    "libcugraph==25.8.*,>=0.0.0a0",
    "numba>=0.59.1,<0.62.0a0",
    "numpy>=1.23,<3.0a0",
    "pylibcudf==25.6.*,>=0.0.0a0",
    "pylibcugraph==25.8.*,>=0.0.0a0",
    "pylibraft==25.8.*,>=0.0.0a0",
    "raft-dask==25.8.*,>=0.0.0a0",
    "rapids-dask-dependency==25.8.*,>=0.0.0a0",
    "rmm==25.8.*,>=0.0.0a0",
    "ucx-py==0.45.*,>=0.0.0a0",
] # This list was generated by `rapids-dependency-file-generator`. To make changes, edit ../../dependencies.yaml and run `rapids-dependency-file-generator`.
classifiers = [
    "Intended Audience :: Developers",
    "Programming Language :: Python",
    "Programming Language :: Python :: 3.10",
    "Programming Language :: Python :: 3.11",
    "Programming Language :: Python :: 3.12",
]

[project.optional-dependencies]
test = [
    "certifi",
    "networkx>=2.5.1",
    "numpy>=1.23,<3.0a0",
    "pandas",
<<<<<<< HEAD
    "pylibwholegraph==25.8.*,>=0.0.0a0",
=======
>>>>>>> 735c3f39
    "pytest",
    "pytest-benchmark",
    "pytest-cov",
    "pytest-xdist",
    "python-louvain",
    "scikit-learn>=0.23.1",
    "scipy",
] # This list was generated by `rapids-dependency-file-generator`. To make changes, edit ../../dependencies.yaml and run `rapids-dependency-file-generator`.

[project.urls]
Homepage = "https://github.com/rapidsai/cugraph"
Documentation = "https://docs.rapids.ai/api/cugraph/stable/"

[tool.scikit-build]
build-dir = "build/{wheel_tag}"
cmake.build-type = "Release"
cmake.version = "CMakeLists.txt"
minimum-version = "build-system.requires"
ninja.make-fallback = false
sdist.reproducible = true
wheel.packages = ["cugraph"]

[tool.scikit-build.metadata.version]
provider = "scikit_build_core.metadata.regex"
input = "cugraph/VERSION"
regex = "(?P<value>.*)"

[tool.rapids-build-backend]
build-backend = "scikit_build_core.build"
requires = [
    "cmake>=3.30.4",
    "libcugraph==25.8.*,>=0.0.0a0",
    "libraft==25.8.*,>=0.0.0a0",
    "librmm==25.8.*,>=0.0.0a0",
    "ninja",
    "pylibcugraph==25.8.*,>=0.0.0a0",
    "pylibraft==25.8.*,>=0.0.0a0",
    "rmm==25.8.*,>=0.0.0a0",
] # This list was generated by `rapids-dependency-file-generator`. To make changes, edit ../../dependencies.yaml and run `rapids-dependency-file-generator`.
dependencies-file = "../../dependencies.yaml"
matrix-entry = "cuda_suffixed=true"

[tool.pydistcheck]
select = [
    "distro-too-large-compressed",
]

# PyPI limit is 100 MiB, fail CI before we get too close to that
max_allowed_size_compressed = '75M'<|MERGE_RESOLUTION|>--- conflicted
+++ resolved
@@ -54,10 +54,6 @@
     "networkx>=2.5.1",
     "numpy>=1.23,<3.0a0",
     "pandas",
-<<<<<<< HEAD
-    "pylibwholegraph==25.8.*,>=0.0.0a0",
-=======
->>>>>>> 735c3f39
     "pytest",
     "pytest-benchmark",
     "pytest-cov",
