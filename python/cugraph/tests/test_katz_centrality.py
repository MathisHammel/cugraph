--- conflicted
+++ resolved
@@ -56,13 +56,8 @@
     )
     nk = nx.katz_centrality(Gnx, alpha=katz_alpha)
     pdf = [nk[k] for k in sorted(nk.keys())]
-<<<<<<< HEAD
     k_df["nx_katz"] = pdf
-    k_df = k_df.rename({"katz_centrality": "cu_katz"})
-=======
-    k_df['nx_katz'] = pdf
-    k_df = k_df.rename(columns={'katz_centrality': 'cu_katz'}, copy=False)
->>>>>>> 9b431c3d
+    k_df = k_df.rename({"katz_centrality": "cu_katz"}, copy=False)
     return k_df
 
 
