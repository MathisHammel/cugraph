# Copyright (c) 2019-2020, NVIDIA CORPORATION.
# Licensed under the Apache License, Version 2.0 (the "License");
# you may not use this file except in compliance with the License.
# You may obtain a copy of the License at
#
#     http://www.apache.org/licenses/LICENSE-2.0
#
# Unless required by applicable law or agreed to in writing, software
# distributed under the License is distributed on an "AS IS" BASIS,
# WITHOUT WARRANTIES OR CONDITIONS OF ANY KIND, either express or implied.
# See the License for the specific language governing permissions and
# limitations under the License.

from cugraph.structure import graph_new_wrapper
from cugraph.structure.symmetrize import symmetrize
from cugraph.structure.number_map import NumberMap
from cugraph.dask.common.input_utils import get_local_data
import cugraph.dask.common.mg_utils as mg_utils
import cudf
import numpy as np
import dask_cudf
import warnings
import cugraph.comms.comms as Comms

from cugraph.dask.structure import replication


def null_check(col):
    if col.null_count != 0:
        raise ValueError("Series contains NULL values")


class Graph:
    class EdgeList:
        def __init__(self, *args):
            if len(args) == 1:
                self.__from_dask_cudf(*args)
            else:
                self.__from_cudf(*args)

        def __from_cudf(self, source, destination, edge_attr=None):
            self.edgelist_df = cudf.DataFrame()
            self.edgelist_df["src"] = source
            self.edgelist_df["dst"] = destination
            self.weights = False
            if edge_attr is not None:
                self.weights = True
                if type(edge_attr) is dict:
                    for k in edge_attr.keys():
                        self.edgelist_df[k] = edge_attr[k]
                else:
                    self.edgelist_df["weights"] = edge_attr

        def __from_dask_cudf(self, ddf):
            self.edgelist_df = ddf
            self.weights = False
            # FIXME: Edge Attribute not handled

    class AdjList:
        def __init__(self, offsets, indices, value=None):
            self.offsets = offsets
            self.indices = indices
            self.weights = value  # Should be a dataframe for multiple weights

    class transposedAdjList:
        def __init__(self, offsets, indices, value=None):
            Graph.AdjList.__init__(self, offsets, indices, value)

    """
    cuGraph graph class containing basic graph creation and transformation
    operations.
    """

    def __init__(
        self,
        m_graph=None,
        edge_attr=None,
        symmetrized=False,
        bipartite=False,
        multi=False,
        dynamic=False,
    ):
        """
        Returns
        -------
        G : cuGraph.Graph.

        Examples
        --------
        >>> import cuGraph
        >>> G = cuGraph.Graph()

        """
        self.symmetrized = symmetrized
        self.renumbered = False
        self.renumber_map = None
        self.bipartite = False
        self.multipartite = False
        self._nodes = {}
        self.multi = multi
        self.distributed = False
        self.dynamic = dynamic
        self.edgelist = None
        self.adjlist = None
        self.transposedadjlist = None
        self.edge_count = None
        self.node_count = None

        # MG - Batch
        self.batch_enabled = False
        self.batch_edgelists = None
        self.batch_adjlists = None
        self.batch_transposed_adjlists = None

        if m_graph is not None:
            if (type(self) is Graph and type(m_graph) is MultiGraph) or (
                type(self) is DiGraph and type(m_graph) is MultiDiGraph
            ):
                self.from_cudf_edgelist(
                    m_graph.edgelist.edgelist_df,
                    source="src",
                    destination="dst",
                    edge_attr=edge_attr,
                )
                self.renumbered = m_graph.renumbered
                self.renumber_map = m_graph.renumber_map
            else:
                msg = "Graph can be initialized using MultiGraph\
 and DiGraph can be initialized using MultiDiGraph"
                raise Exception(msg)
        # self.number_of_vertices = None

    def enable_batch(self):
        client = mg_utils.get_client()
        comms = Comms.get_comms()

        if client is None or comms is None:
            msg = "MG Batch needs a Dask Client and the " \
                "Communicator needs to be initialized."
            raise Exception(msg)

        self.batch_enabled = True

        if self.edgelist is not None:
            if self.batch_edgelists is None:
                self._replicate_edgelist()

        if self.adjlist is not None:
            if self.batch_adjlists is None:
                self._replicate_adjlist()

        if self.transposedadjlist is not None:
            if self.batch_transposed_adjlists is None:
                self._replicate_transposed_adjlist()

    def _replicate_edgelist(self):
        client = mg_utils.get_client()
        comms = Comms.get_comms()

        # FIXME: There  might be a better way to control it
        if client is None:
            return
        work_futures = replication.replicate_cudf_dataframe(
            self.edgelist.edgelist_df,
            client=client,
            comms=comms)

        self.batch_edgelists = work_futures

    def _replicate_adjlist(self):
        client = mg_utils.get_client()
        comms = Comms.get_comms()

        # FIXME: There  might be a better way to control it
        if client is None:
            return

        weights = None
        offsets_futures = replication.replicate_cudf_series(
            self.adjlist.offsets,
            client=client,
            comms=comms)
        indices_futures = replication.replicate_cudf_series(
            self.adjlist.indices,
            client=client,
            comms=comms)

        if self.adjlist.weights is not None:
            weights = replication.replicate_cudf_series(self.adjlist.weights)
        else:
            weights = {worker: None for worker in offsets_futures}

        merged_futures = {worker: [offsets_futures[worker],
                                   indices_futures[worker], weights[worker]]
                          for worker in offsets_futures}
        self.batch_adjlists = merged_futures

    # FIXME: Not implemented yet
    def _replicate_transposed_adjlist(self):
        self.batch_transposed_adjlists = True

    def clear(self):
        """
        Empty this graph. This function is added for NetworkX compatibility.
        """
        self.edgelist = None
        self.adjlist = None
        self.transposedadjlist = None

        self.batch_edgelists = None
        self.batch_adjlists = None
        self.batch_transposed_adjlists = None

    def add_nodes_from(self, nodes, bipartite=None, multipartite=None):
        """
        Add nodes information to the Graph.

        Parameters
        ----------
        nodes : list or cudf.Series
            The nodes of the graph to be stored. If bipartite and multipartite
            arguments are not passed, the nodes are considered to be a list of
            all the nodes present in the Graph.
        bipartite : str
            Sets the Graph as bipartite. The nodes are stored as a set of nodes
            of the partition named as bipartite argument.
        multipartite : str
            Sets the Graph as multipartite. The nodes are stored as a set of
            nodes of the partition named as multipartite argument.
        """
        if bipartite is None and multipartite is None:
            self._nodes['all_nodes'] = cudf.Series(nodes)
        else:
            set_names = [i for i in self._nodes.keys() if i != 'all_nodes']
            if multipartite is not None:
                if self.bipartite:
                    raise Exception("The Graph is already set as bipartite. "
                                    "Use bipartite option instead.")
                self.multipartite = True
            elif bipartite is not None:
                if self.multipartite:
                    raise Exception("The Graph is set as multipartite. "
                                    "Use multipartite option instead.")
                self.bipartite = True
                multipartite = bipartite
                if multipartite not in set_names and len(set_names) == 2:
                    raise Exception("The Graph is set as bipartite and "
                                    "already has two partitions initialized.")
            self._nodes[multipartite] = cudf.Series(nodes)

    def is_bipartite(self):
        """
        Checks if Graph is bipartite. This solely relies on the user call of
        add_nodes_from with the bipartite parameter. This does not parse the
        graph to check if it is bipartite.
        """
        # TO DO: Call coloring algorithm
        return self.bipartite

    def is_multipartite(self):
        """
        Checks if Graph is multipartite. This solely relies on the user call
        of add_nodes_from with the partition parameter. This does not parse
        the graph to check if it is multipartite.
        """
        # TO DO: Call coloring algorithm
        return self.multipartite or self.bipartite

    def sets(self):
        """
        Returns the bipartite set of nodes. This solely relies on the user's
        call of add_nodes_from with the bipartite parameter. This does not
        parse the graph to compute bipartite sets. If bipartite argument was
        not provided during add_nodes_from(), it raise an exception that the
        graph is not bipartite.
        """
        # TO DO: Call coloring algorithm
        set_names = [i for i in self._nodes.keys() if i != 'all_nodes']
        if self.bipartite:
            top = self._nodes[set_names[0]]
            if len(set_names) == 2:
                bottom = self._nodes[set_names[1]]
            else:
                bottom = cudf.Series(set(self.nodes().values_host)
                                     - set(top.values_host))
            return top, bottom
        else:
            return {k: self._nodes[k] for k in set_names}

    def from_cudf_edgelist(
        self,
        input_df,
        source="source",
        destination="destination",
        edge_attr=None,
        renumber=True,
        store_transposed=False,
    ):
        """
        Initialize a graph from the edge list. It is an error to call this
        method on an initialized Graph object. The passed input_df argument
        wraps gdf_column objects that represent a graph using the edge list
        format. source argument is source column name and destination argument
        is destination column name.

        By default, renumbering is enabled to map the source and destination
        vertices into an index in the range [0, V) where V is the number
        of vertices.  If the input vertices are a single column of integers
        in the range [0, V), renumbering can be disabled and the original
        external vertex ids will be used.

        If weights are present, edge_attr argument is the weights column name.

        Parameters
        ----------
        input_df : cudf.DataFrame or dask_cudf.DataFrame
            This cudf.DataFrame wraps source, destination and weight
            gdf_column of size E (E: number of edges)
            The 'src' column contains the source index for each edge.
            Source indices are in the range [0, V) (V: number of vertices).
            The 'dst' column contains the destination index for each edge.
            Destination indices are in the range [0, V) (V: number of
            vertices).
            If renumbering needs to be done, renumber
            argument should be passed as True.
            For weighted graphs, dataframe contains 'weight' column
            containing the weight value for each edge.
            If a dask_cudf.DataFrame is passed it will be reinterpreted as
            a cudf.DataFrame. For the distributed path please use
            from_dask_cudf_edgelist.
        source : str
            source argument is source column name
        destination : str
            destination argument is destination column name.
        edge_attr : str
            edge_attr argument is the weights column name.
        renumber : bool
            If source and destination indices are not in range 0 to V where V
            is number of vertices, renumber argument should be True.
        store_transposed : bool
            Identify how the graph adjacency will be used.
            If True, the graph will be organized by destination.
            If False, the graph will be organized by source

        Examples
        --------
        >>> M = cudf.read_csv('datasets/karate.csv', delimiter=' ',
        >>>                   dtype=['int32', 'int32', 'float32'], header=None)
        >>> G = cugraph.Graph()
        >>> G.from_cudf_edgelist(M, source='0', destination='1', edge_attr='2',
                                 renumber=False)

        """
        if self.edgelist is not None or self.adjlist is not None:
            raise Exception("Graph already has values")

        # Consolidation
        if isinstance(input_df, cudf.DataFrame):
            if len(input_df[source]) > 2147483100:
                raise Exception('cudf dataFrame edge list is too big \
                                 to fit in a single GPU')
            elist = input_df
        elif isinstance(input_df, dask_cudf.DataFrame):
            if len(input_df[source]) > 2147483100:
                raise Exception('dask_cudf dataFrame edge list is too big \
                                 to fit in a single GPU')
            elist = input_df.compute().reset_index(drop=True)
        else:
            raise Exception('input should be a cudf.DataFrame or \
                              a dask_cudf dataFrame')

        self.store_transposed=store_transposed
        
        renumber_map = None
        if renumber:
            elist, renumber_map = NumberMap.renumber(
                elist, source, destination,
                store_transposed=store_transposed
            )
            source = 'src'
            destination = 'dst'
            self.renumbered = True
            self.renumber_map = renumber_map
        else:
            if type(source) is list and type(destination) is list:
                raise Exception('set renumber to True for multi column ids')

        source_col = elist[source]
        dest_col = elist[destination]

        if self.multi:
            if type(edge_attr) is not list:
                raise Exception("edge_attr should be a list of column names")
            value_col = {}
            for col_name in edge_attr:
                value_col[col_name] = elist[col_name]
        elif edge_attr is not None:
            value_col = elist[edge_attr]
        else:
            value_col = None

        if not self.symmetrized and not self.multi:
            if value_col is not None:
                source_col, dest_col, value_col = symmetrize(
                    source_col, dest_col, value_col
                )
            else:
                source_col, dest_col = symmetrize(source_col, dest_col)

        self.edgelist = Graph.EdgeList(
            source_col, dest_col, value_col
        )
<<<<<<< HEAD
=======

        if self.batch_enabled:
            self._replicate_edgelist()

        self.renumber_map = renumber_map
>>>>>>> 3cacd9a0

    def add_edge_list(self, source, destination, value=None):
        warnings.warn(
            "add_edge_list will be deprecated in next release.\
 Use from_cudf_edgelist instead"
        )
        input_df = cudf.DataFrame()
        input_df["source"] = source
        input_df["destination"] = destination
        if value is not None:
            input_df["weights"] = value
            self.from_cudf_edgelist(input_df, edge_attr="weights")
        else:
            self.from_cudf_edgelist(input_df)

    def from_dask_cudf_edgelist(self, input_ddf, source='source',
                                destination='destination',
                                edge_attr=None, renumber=True,
                                store_transposed=False):
        """
        Initializes the distributed graph from the dask_cudf.DataFrame
        edgelist. Undirected Graphs are not currently supported.

        By default, renumbering is enabled to map the source and destination
        vertices into an index in the range [0, V) where V is the number
        of vertices.  If the input vertices are a single column of integers
        in the range [0, V), renumbering can be disabled and the original
        external vertex ids will be used.

        Parameters
        ----------
        input_ddf : dask_cudf.DataFrame
            The edgelist as a dask_cudf.DataFrame
        source : str
            source argument is source column name
        destination : str
            destination argument is destination column name.
        edge_attr : str
            edge_attr argument is the weights column name.
        renumber : bool
            If source and destination indices are not in range 0 to V where V
            is number of vertices, renumber argument should be True.
        store_transposed : bool
            Identify how the graph adjacency will be used.
            If True, the graph will be organized by destination.
            If False, the graph will be organized by source
        """
        if self.edgelist is not None or self.adjlist is not None:
            raise Exception('Graph already has values')
        if not isinstance(input_ddf, dask_cudf.DataFrame):
            raise Exception('input should be a dask_cudf dataFrame')
        self.distributed = True
        self.local_data = None

        if type(self) is Graph:
            raise Exception('Undirected distributed graph not supported')
        if isinstance(input_ddf, dask_cudf.DataFrame):
            self.distributed = True
            self.local_data = None
            self.store_transposed = store_transposed
            rename_map = {source: 'src', destination: 'dst'}
            if edge_attr is not None:
                rename_map[edge_attr] = 'weights'
            input_ddf = input_ddf.rename(columns=rename_map)
            if renumber:
                renumbered_ddf, number_map = NumberMap.renumber(
                    input_ddf, "src", "dst",
                    store_transposed=store_transposed
                )
                self.edgelist = self.EdgeList(renumbered_ddf)
                self.renumber_map = number_map
                self.renumbered = True
            else:
                self.edgelist = self.EdgeList(input_ddf)
                self.renumber_map = None
                self.renumbered = False
        else:
            raise Exception('input should be a dask_cudf dataFrame')

    def compute_local_data(self, by, load_balance=True):
        """
        Compute the local edges, vertices and offsets for a distributed
        graph stored as a dask-cudf dataframe and initialize the
        communicator. Performs global sorting and load_balancing.

        Parameters
        ----------
        by : str
            by argument is the column by which we want to sort and
            partition. It should be the source column name for generating
            CSR format and destination column name for generating CSC
            format.
        load_balance : bool
            Set as True to perform load_balancing after global sorting of
            dask-cudf DataFrame. This ensures that the data is uniformly
            distributed among multiple GPUs to avoid over-loading.
        """
        if self.distributed:
            data = get_local_data(self, by, load_balance)
            self.local_data = {}
            self.local_data['data'] = data
            self.local_data['by'] = by
        else:
            raise Exception('Graph should be a distributed graph')

    def view_edge_list(self):
        """
        Display the edge list. Compute it if needed.

        NOTE: If the graph is of type Graph() then the displayed undirected
        edges are the same as displayed by networkx Graph(), but the direction
        could be different i.e. an edge displayed by cugraph as (src, dst)
        could be displayed as (dst, src) by networkx.

        cugraph.Graph stores symmetrized edgelist internally. For displaying
        undirected edgelist for a Graph the upper trianglar matrix of the
        symmetrized edgelist is returned.

        networkx.Graph renumbers the input and stores the upper triangle of
        this renumbered input. Since the internal renumbering of networx and
        cugraph is different, the upper triangular matrix of networkx
        renumbered input may not be the same as cugraph's upper trianglar
        matrix of the symmetrized edgelist. Hence the displayed source and
        destination pairs in both will represent the same edge but node values
        could be swapped.

        Returns
        -------
        edgelist_df : cudf.DataFrame
            This cudf.DataFrame wraps source, destination and weight
            gdf_column of size E (E: number of edges)
            The 'src' column contains the source index for each edge.
            Source indices are in the range [0, V) (V: number of vertices).
            The 'dst' column contains the destination index for each edge.
            Destination indices are in the range [0, V) (V: number of
            vertices).
            For weighted graphs, dataframe contains 'weight' column
            containing the weight value for each edge.
        """
        if self.distributed:
            if self.edgelist is None:
                raise Exception("Graph has no Edgelist.")
            return self.edgelist.edgelist_df
        if self.edgelist is None:
            src, dst, weights = graph_new_wrapper.view_edge_list(self)
            self.edgelist = self.EdgeList(src, dst, weights)

        edgelist_df = self.edgelist.edgelist_df

        if self.renumbered:
            edgelist_df = self.unrenumber(edgelist_df, "src")
            edgelist_df = self.unrenumber(edgelist_df, "dst")

        if type(self) is Graph:
            edgelist_df = edgelist_df[edgelist_df["src"] <= edgelist_df["dst"]]
            edgelist_df = edgelist_df.reset_index(drop=True)
            self.edge_count = len(edgelist_df)

        return edgelist_df

    def delete_edge_list(self):
        """
        Delete the edge list.
        """
        # decrease reference count to free memory if the referenced objects are
        # no longer used.
        self.edgelist = None

    def from_cudf_adjlist(self, offset_col, index_col, value_col=None):
        """
        Initialize a graph from the adjacency list. It is an error to call this
        method on an initialized Graph object. The passed offset_col and
        index_col arguments wrap gdf_column objects that represent a graph
        using the adjacency list format.
        If value_col is None, an unweighted graph is created. If value_col is
        not None, a weighted graph is created.
        If copy is False, this function stores references to the passed objects
        pointed by offset_col and index_col. If copy is True, this funcion
        stores references to the deep-copies of the passed objects pointed by
        offset_col and index_col.
        Undirected edges must be stored as directed edges in both directions.

        Parameters
        ----------
        offset_col : cudf.Series
            This cudf.Series wraps a gdf_column of size V + 1 (V: number of
            vertices).
            The gdf column contains the offsets for the vertices in this graph.
            Offsets must be in the range [0, E] (E: number of edges).
        index_col : cudf.Series
            This cudf.Series wraps a gdf_column of size E (E: number of edges).
            The gdf column contains the destination index for each edge.
            Destination indices must be in the range [0, V) (V: number of
            vertices).
        value_col : cudf.Series, optional
            This pointer can be ``None``.
            If not, this cudf.Series wraps a gdf_column of size E (E: number of
            edges).
            The gdf column contains the weight value for each edge.
            The expected type of the gdf_column element is floating point
            number.

        Examples
        --------
        >>> M = cudf.read_csv('datasets/karate.csv', delimiter=' ',
        >>>                   dtype=['int32', 'int32', 'float32'], header=None)
        >>> M = M.to_pandas()
        >>> M = scipy.sparse.coo_matrix((M['2'],(M['0'],M['1'])))
        >>> M = M.tocsr()
        >>> offsets = cudf.Series(M.indptr)
        >>> indices = cudf.Series(M.indices)
        >>> G = cugraph.Graph()
        >>> G.from_cudf_adjlist(offsets, indices, None)

        """
        if self.edgelist is not None or self.adjlist is not None:
            raise Exception("Graph already has values")
        self.adjlist = Graph.AdjList(offset_col, index_col, value_col)

        if self.batch_enabled:
            self._replicate_adjlist()

    def add_adj_list(self, offset_col, index_col, value_col=None):
        warnings.warn(
            "add_adj_list will be deprecated in next release.\
 Use from_cudf_adjlist instead"
        )
        self.from_cudf_adjlist(offset_col, index_col, value_col)

    def view_adj_list(self):
        """
        Display the adjacency list. Compute it if needed.

        Returns
        -------
        offset_col : cudf.Series
            This cudf.Series wraps a gdf_column of size V + 1 (V: number of
            vertices).
            The gdf column contains the offsets for the vertices in this graph.
            Offsets are in the range [0, E] (E: number of edges).
        index_col : cudf.Series
            This cudf.Series wraps a gdf_column of size E (E: number of edges).
            The gdf column contains the destination index for each edge.
            Destination indices are in the range [0, V) (V: number of
            vertices).
        value_col : cudf.Series or ``None``
            This pointer is ``None`` for unweighted graphs.
            For weighted graphs, this cudf.Series wraps a gdf_column of size E
            (E: number of edges).
            The gdf column contains the weight value for each edge.
            The expected type of the gdf_column element is floating point
            number.
        """
        if self.distributed:
            raise Exception("Not supported for distributed graph")
        if self.adjlist is None:
            if self.transposedadjlist is not None and type(self) is Graph:
                off, ind, vals = (
                    self.transposedadjlist.offsets,
                    self.transposedadjlist.indices,
                    self.transposedadjlist.weights,
                )
            else:
                off, ind, vals = graph_new_wrapper.view_adj_list(self)
            self.adjlist = self.AdjList(off, ind, vals)

            if self.batch_enabled:
                self._replicate_adjlist()

        return self.adjlist.offsets, self.adjlist.indices, self.adjlist.weights

    def view_transposed_adj_list(self):
        """
        Display the transposed adjacency list. Compute it if needed.

        Returns
        -------
        offset_col : cudf.Series
            This cudf.Series wraps a gdf_column of size V + 1 (V: number of
            vertices).
            The gdf column contains the offsets for the vertices in this graph.
            Offsets are in the range [0, E] (E: number of edges).
        index_col : cudf.Series
            This cudf.Series wraps a gdf_column of size E (E: number of edges).
            The gdf column contains the destination index for each edge.
            Destination indices are in the range [0, V) (V: number of
            vertices).
        value_col : cudf.Series or ``None``
            This pointer is ``None`` for unweighted graphs.
            For weighted graphs, this cudf.Series wraps a gdf_column of size E
            (E: number of edges).
            The gdf column contains the weight value for each edge.
            The expected type of the gdf_column element is floating point
            number.

        """
        if self.distributed:
            raise Exception("Not supported for distributed graph")
        if self.transposedadjlist is None:
            if self.adjlist is not None and type(self) is Graph:
                off, ind, vals = (
                    self.adjlist.offsets,
                    self.adjlist.indices,
                    self.adjlist.weights,
                )
            else:
                off, ind, vals = graph_new_wrapper.view_transposed_adj_list(
                    self
                )
            self.transposedadjlist = self.transposedAdjList(off, ind, vals)

            if self.batch_enabled:
                self._replicate_transposed_adjlist()

        return (
            self.transposedadjlist.offsets,
            self.transposedadjlist.indices,
            self.transposedadjlist.weights,
        )

    def delete_adj_list(self):
        """
        Delete the adjacency list.
        """
        self.adjlist = None

    def get_two_hop_neighbors(self):
        """
        Compute vertex pairs that are two hops apart. The resulting pairs are
        sorted before returning.

        Returns
        -------
        df : cudf.DataFrame
            df['first'] : cudf.Series
                the first vertex id of a pair, if an external vertex id
                is defined by only one column
            df['second'] : cudf.Series
                the second vertex id of a pair, if an external vertex id
                is defined by only one column
            df['*_first'] : cudf.Series
                the first vertex id of a pair, column 0 of the external
                vertex id will be represented as '0_first', column 1 as
                '1_first', etc.
            df['*_second'] : cudf.Series
                the second vertex id of a pair, column 0 of the external
                vertex id will be represented as '0_first', column 1 as
                '1_first', etc.
        """
        if self.distributed:
            raise Exception("Not supported for distributed graph")
        df = graph_new_wrapper.get_two_hop_neighbors(self)
        if self.renumbered is True:
            df = self.unrenumber(df, "first")
            df = self.unrenumber(df, "second")

        return df

    def number_of_vertices(self):
        """
        Get the number of nodes in the graph.

        """
        if self.node_count is None:
            if self.distributed:
                if self.edgelist is not None:
                    ddf = self.edgelist.edgelist_df[['src', 'dst']]
                    self.node_count = ddf.max().max().compute() + 1
                else:
                    raise Exception("Graph is Empty")
            elif self.adjlist is not None:
                self.node_count = len(self.adjlist.offsets)-1
            elif self.transposedadjlist is not None:
                self.node_count = len(self.transposedadjlist.offsets) - 1
            elif self.edgelist is not None:
                df = self.edgelist.edgelist_df[["src", "dst"]]
                self.node_count = df.max().max() + 1
            else:
                raise Exception("Graph is Empty")
        return self.node_count

    def number_of_nodes(self):
        """
        An alias of number_of_vertices(). This function is added for NetworkX
        compatibility.

        """
        return self.number_of_vertices()

    def number_of_edges(self, directed_edges=False):
        """
        Get the number of edges in the graph.

        """
        if self.distributed:
            if self.edgelist is not None:
                return len(self.edgelist.edgelist_df)
            else:
                raise ValueError('Graph is Empty')
        if directed_edges and self.edgelist is not None:
            return len(self.edgelist.edgelist_df)
        if self.edge_count is None:
            if self.edgelist is not None:
                if type(self) is Graph:
                    self.edge_count = len(
                        self.edgelist.edgelist_df[
                            self.edgelist.edgelist_df["src"]
                            >= self.edgelist.edgelist_df["dst"]
                        ]
                    )
                else:
                    self.edge_count = len(self.edgelist.edgelist_df)
            elif self.adjlist is not None:
                self.edge_count = len(self.adjlist.indices)
            elif self.transposedadjlist is not None:
                self.edge_count = len(self.transposedadjlist.indices)
            else:
                raise ValueError("Graph is Empty")
        return self.edge_count

    def in_degree(self, vertex_subset=None):
        """
        Compute vertex in-degree. Vertex in-degree is the number of edges
        pointing into the vertex. By default, this method computes vertex
        degrees for the entire set of vertices. If vertex_subset is provided,
        this method optionally filters out all but those listed in
        vertex_subset.

        Parameters
        ----------
        vertex_subset : cudf.Series or iterable container, optional
            A container of vertices for displaying corresponding in-degree.
            If not set, degrees are computed for the entire set of vertices.

        Returns
        -------
        df : cudf.DataFrame
            GPU DataFrame of size N (the default) or the size of the given
            vertices (vertex_subset) containing the in_degree. The ordering is
            relative to the adjacency list, or that given by the specified
            vertex_subset.
            df['vertex'] : cudf.Series
                The vertex IDs (will be identical to vertex_subset if
                specified).
            df['degree'] : cudf.Series
                The computed in-degree of the corresponding vertex.

        Examples
        --------
        >>> M = cudf.read_csv('datasets/karate.csv', delimiter=' ',
        >>>                   dtype=['int32', 'int32', 'float32'], header=None)
        >>> sources = cudf.Series(M['0'])
        >>> destinations = cudf.Series(M['1'])
        >>> G = cugraph.Graph()
        >>> G.add_edge_list(sources, destinations, None)
        >>> df = G.in_degree([0,9,12])

        """
        return self._degree(vertex_subset, x=1)

    def out_degree(self, vertex_subset=None):
        """
        Compute vertex out-degree. Vertex out-degree is the number of edges
        pointing out from the vertex. By default, this method computes vertex
        degrees for the entire set of vertices. If vertex_subset is provided,
        this method optionally filters out all but those listed in
        vertex_subset.

        Parameters
        ----------
        vertex_subset : cudf.Series or iterable container, optional
            A container of vertices for displaying corresponding out-degree.
            If not set, degrees are computed for the entire set of vertices.

        Returns
        -------
        df : cudf.DataFrame
            GPU DataFrame of size N (the default) or the size of the given
            vertices (vertex_subset) containing the out_degree. The ordering is
            relative to the adjacency list, or that given by the specified
            vertex_subset.
            df['vertex'] : cudf.Series
                The vertex IDs (will be identical to vertex_subset if
                specified).
            df['degree'] : cudf.Series
                The computed out-degree of the corresponding vertex.

        Examples
        --------
        >>> M = cudf.read_csv('datasets/karate.csv', delimiter=' ',
        >>>                   dtype=['int32', 'int32', 'float32'], header=None)
        >>> sources = cudf.Series(M['0'])
        >>> destinations = cudf.Series(M['1'])
        >>> G = cugraph.Graph()
        >>> G.add_edge_list(sources, destinations, None)
        >>> df = G.out_degree([0,9,12])

        """
        if self.distributed:
            raise Exception("Not supported for distributed graph")
        return self._degree(vertex_subset, x=2)

    def degree(self, vertex_subset=None):
        """
        Compute vertex degree. By default, this method computes vertex
        degrees for the entire set of vertices. If vertex_subset is provided,
        this method optionally filters out all but those listed in
        vertex_subset.

        Parameters
        ----------
        vertex_subset : cudf.Series or iterable container, optional
            A container of vertices for displaying corresponding degree. If not
            set, degrees are computed for the entire set of vertices.

        Returns
        -------
        df : cudf.DataFrame
            GPU DataFrame of size N (the default) or the size of the given
            vertices (vertex_subset) containing the degree. The ordering is
            relative to the adjacency list, or that given by the specified
            vertex_subset.
            df['vertex'] : cudf.Series
                The vertex IDs (will be identical to vertex_subset if
                specified).
            df['degree'] : cudf.Series
                The computed degree of the corresponding vertex.

        Examples
        --------
        >>> M = cudf.read_csv('datasets/karate.csv', delimiter=' ',
        >>>                   dtype=['int32', 'int32', 'float32'], header=None)
        >>> sources = cudf.Series(M['0'])
        >>> destinations = cudf.Series(M['1'])
        >>> G = cugraph.Graph()
        >>> G.add_edge_list(sources, destinations, None)
        >>> df = G.degree([0,9,12])

        """
        if self.distributed:
            raise Exception("Not supported for distributed graph")
        return self._degree(vertex_subset)

    # FIXME:  vertex_subset could be a DataFrame for multi-column vertices
    def degrees(self, vertex_subset=None):
        """
        Compute vertex in-degree and out-degree. By default, this method
        computes vertex degrees for the entire set of vertices. If
        vertex_subset is provided, this method optionally filters out all but
        those listed in vertex_subset.

        Parameters
        ----------
        vertex_subset : cudf.Series or iterable container, optional
            A container of vertices for displaying corresponding degree. If not
            set, degrees are computed for the entire set of vertices.

        Returns
        -------
        df : cudf.DataFrame
            df['vertex'] : cudf.Series
                The vertex IDs (will be identical to vertex_subset if
                specified).
            df['in_degree'] : cudf.Series
                The in-degree of the vertex.
            df['out_degree'] : cudf.Series
                The out-degree of the vertex.

        Examples
        --------
        >>> M = cudf.read_csv('datasets/karate.csv', delimiter=' ',
        >>>                   dtype=['int32', 'int32', 'float32'], header=None)
        >>> sources = cudf.Series(M['0'])
        >>> destinations = cudf.Series(M['1'])
        >>> G = cugraph.Graph()
        >>> G.add_edge_list(sources, destinations, None)
        >>> df = G.degrees([0,9,12])

        """
        if self.distributed:
            raise Exception("Not supported for distributed graph")
        vertex_col, in_degree_col, out_degree_col = graph_new_wrapper._degrees(
            self
        )

        df = cudf.DataFrame()
        df["vertex"] = vertex_col
        df["in_degree"] = in_degree_col
        df["out_degree"] = out_degree_col

        if self.renumbered is True:
            df = self.unrenumber(df, "vertex")

        if vertex_subset is not None:
            df = df.query("`vertex` in @vertex_subset")

        return df

    def _degree(self, vertex_subset, x=0):
        vertex_col, degree_col = graph_new_wrapper._degree(self, x)
        df = cudf.DataFrame()
        df["vertex"] = vertex_col
        df["degree"] = degree_col

        if self.renumbered is True:
            df = self.unrenumber(df, "vertex")

        if vertex_subset is not None:
            df = df.query("`vertex` in @vertex_subset")

        return df

    def to_directed(self):
        """
        Return a directed representation of the graph.
        This function sets the type of graph as DiGraph() and returns the
        directed view.

        Returns
        -------
        G : DiGraph
            A directed graph with the same nodes, and each edge (u,v,weights)
            replaced by two directed edges (u,v,weights) and (v,u,weights).

        Examples
        --------
        >>> M = cudf.read_csv('datasets/karate.csv', delimiter=' ',
        >>>                   dtype=['int32', 'int32', 'float32'], header=None)
        >>> G = cugraph.Graph()
        >>> G.from_cudf_edgelist(M, '0', '1')
        >>> DiG = G.to_directed()

        """
        if self.distributed:
            raise Exception("Not supported for distributed graph")
        if type(self) is DiGraph:
            return self
        if type(self) is Graph:
            DiG = DiGraph()
            DiG.renumbered = self.renumbered
            DiG.renumber_map = self.renumber_map
            DiG.edgelist = self.edgelist
            DiG.adjlist = self.adjlist
            DiG.transposedadjlist = self.transposedadjlist
            return DiG

    def to_undirected(self):
        """
        Return an undirected copy of the graph.

        Returns
        -------
        G : Graph
            A undirected graph with the same nodes, and each directed edge
            (u,v,weights) replaced by an undirected edge (u,v,weights).

        Examples
        --------
        >>> M = cudf.read_csv('datasets/karate.csv', delimiter=' ',
        >>>                   dtype=['int32', 'int32', 'float32'], header=None)
        >>> DiG = cugraph.DiGraph()
        >>> DiG.from_cudf_edgelist(M, '0', '1')
        >>> G = DiG.to_undirected()

        """
        if self.distributed:
            raise Exception("Not supported for distributed graph")
        if type(self) is Graph:
            return self
        if type(self) is DiGraph:
            G = Graph()
            df = self.edgelist.edgelist_df
            G.renumbered = self.renumbered
            G.renumber_map = self.renumber_map
            if self.edgelist.weights:
                source_col, dest_col, value_col = symmetrize(
                    df["src"], df["dst"], df["weights"]
                )
            else:
                source_col, dest_col = symmetrize(df["src"], df["dst"])
                value_col = None
            G.edgelist = Graph.EdgeList(
                source_col, dest_col, value_col
            )

            return G

    def is_directed(self):
        if type(self) is DiGraph:
            return True
        else:
            return False

    def has_node(self, n):
        """
        Returns True if the graph contains the node n.
        """
        if self.edgelist is None:
            raise Exception("Graph has no Edgelist.")
        if self.distributed:
            ddf = self.edgelist.edgelist_df[['src', 'dst']]
            return (ddf == n).any().any().compute()
        if self.renumbered:
            tmp = self.renumber_map.to_internal_vertex_id(cudf.Series([n]))
            return tmp[0] >= 0
        else:
            df = self.edgelist.edgelist_df[["src", "dst"]]
            return (df == n).any().any()

    def has_edge(self, u, v):
        """
        Returns True if the graph contains the edge (u,v).
        """
        if self.edgelist is None:
            raise Exception("Graph has no Edgelist.")
        if self.renumbered:
            tmp = cudf.DataFrame({'src': [ u, v ]})
            tmp = tmp.astype({'src': 'int'})
            tmp = self.add_internal_vertex_id(tmp, 'id', 'src', preserve_order=True)

            u = tmp['id'][0]
            v = tmp['id'][1]

        df = self.edgelist.edgelist_df
        if self.distributed:
            return ((df['src'] == u) & (df['dst'] == v)).any().compute()
        return ((df['src'] == u) & (df['dst'] == v)).any()

    def edges(self):
        """
        Returns all the edges in the graph as a cudf.DataFrame containing
        sources and destinations. It does not return the edge weights.
        For viewing edges with weights use view_edge_list()
        """
        return self.view_edge_list()[["src", "dst"]]

    def nodes(self):
        """
        Returns all the nodes in the graph as a cudf.Series
        """
        if self.distributed:
            raise Exception("Not supported for distributed graph")
        if self.edgelist is not None:
            df = self.edgelist.edgelist_df
            if self.renumbered:
                # FIXME: If vertices are multicolumn
                #        this needs to return a dataframe
                # FIXME: This relies un current implementation
                #        of NumberMap, should not really expose
                #        this, perhaps add a method to NumberMap
                return self.renumber_map.implementation.df["0"]
            else:
                return cudf.concat([df["src"], df["dst"]]).unique()
        if 'all_nodes' in self._nodes.keys():
            return self._nodes['all_nodes']
        else:
            n = cudf.Series(dtype='int')
            set_names = [i for i in self._nodes.keys() if i != 'all_nodes']
            for k in set_names:
                n = n.append(self._nodes[k])
            return n

    def neighbors(self, n):
        if self.edgelist is None:
            raise Exception("Graph has no Edgelist.")
        if self.distributed:
            ddf = self.edgelist.edgelist_df
            return ddf[ddf['src'] == n]['dst'].reset_index(drop=True)
        if self.renumbered:
            node = self.renumber_map.to_internal_vertex_id(cudf.Series([n]))
            if len(node) == 0:
                return cudf.Series(dtype="int")
            n = node[0]

        df = self.edgelist.edgelist_df
        neighbors = df[df["src"] == n]["dst"].reset_index(drop=True)
        if self.renumbered:
            # FIXME:  Multi-column vertices
            return self.renumber_map.from_internal_vertex_id(neighbors)["0"]
        else:
            return neighbors

    def unrenumber(self, df, column_name, preserve_order=False):
        """
        Given a DataFrame containing internal vertex ids in the identified
        column, replace this with external vertex ids.  If the renumbering
        is from a single column, the output dataframe will use the same
        name for the external vertex identifiers.  If the renumbering is from
        a multi-column input, the output columns will be labeled 0 through
        n-1 with a suffix of _column_name.

        Note that this function does not guarantee order in single GPU mode,
        and does not guarantee order or partitioning in multi-GPU mode.  If you
        wish to preserve ordering, add an index column to df and sort the
        return by that index column.

        Parameters
        ----------
        df: cudf.DataFrame or dask_cudf.DataFrame
            A DataFrame containing internal vertex identifiers that will be
            converted into external vertex identifiers.

        column_name: string
            Name of the column containing the internal vertex id.

        preserve_order: (optional) bool
            If True, preserve the order of the rows in the output
            DataFrame to match the input DataFrame

        Returns
        ---------
        df : cudf.DataFrame or dask_cudf.DataFrame
            The original DataFrame columns exist unmodified.  The external
            vertex identifiers are added to the DataFrame, the internal
            vertex identifier column is removed from the dataframe.
        """
        return self.renumber_map.unrenumber(df, column_name, preserve_order)

    def lookup_internal_vertex_id(self, df, column_name=None):
        """
        Given a DataFrame containing external vertex ids in the identified
        columns, or a Series containing external vertex ids, return a
        Series with the internal vertex ids.

        Note that this function does not guarantee order in single GPU mode,
        and does not guarantee order or partitioning in multi-GPU mode.

        Parameters
        ----------
        df: cudf.DataFrame, cudf.Series, dask_cudf.DataFrame, dask_cudf.Series
            A DataFrame containing external vertex identifiers that will be
            converted into internal vertex identifiers.

        column_name: (optional) string
            Name of the column containing the external vertex ids

        Returns
        ---------
        series : cudf.Series or dask_cudf.Series
            The internal vertex identifiers
        """
        return self.renumber_map.to_internal_vertex_id(df, column_name)

    def add_internal_vertex_id(self, df, external_column_name,
                               internal_column_name,
                               drop=True, preserve_order=False):
        """
        Given a DataFrame containing external vertex ids in the identified
        columns, return a DataFrame containing the internal vertex ids as the
        specified column name.  Optionally drop the external vertex id columns.
        Optionally preserve the order of the original DataFrame.

        Parameters
        ----------
        df: cudf.DataFrame or dask_cudf.DataFrame
            A DataFrame containing external vertex identifiers that will be
            converted into internal vertex identifiers.

        FIXME:  this seem to be backwards... look through this.


        external_column_name: string or list of strings
            Name of the column(s) containing the external vertex ids

        internal_column_name: string
            Name of column to contain the internal vertex id

        drop: (optional) bool, defaults to True
            Drop the external columns from the returned DataFrame

        preserve_order: (optional) bool, defaults to False
            Preserve the order of the data frame (requires an extra sort)

        Returns
        ---------
        df : cudf.DataFrame or dask_cudf.DataFrame
            Original DataFrame with new column containing internal vertex
            id
        """
        return self.renumber_map.add_internal_vertex_id(
            df, external_column_name, internal_column_name,
            drop, preserve_order)


class DiGraph(Graph):
    def __init__(self, m_graph=None, edge_attr=None):
        super().__init__(
            m_graph=m_graph, edge_attr=edge_attr, symmetrized=True
        )


class MultiGraph(Graph):
    def __init__(self, renumbered=True):
        super().__init__(multi=True)


class MultiDiGraph(Graph):
    def __init__(self, renumbered=True):
        super().__init__(symmetrized=True, multi=True)<|MERGE_RESOLUTION|>--- conflicted
+++ resolved
@@ -410,14 +410,11 @@
         self.edgelist = Graph.EdgeList(
             source_col, dest_col, value_col
         )
-<<<<<<< HEAD
-=======
 
         if self.batch_enabled:
             self._replicate_edgelist()
 
         self.renumber_map = renumber_map
->>>>>>> 3cacd9a0
 
     def add_edge_list(self, source, destination, value=None):
         warnings.warn(
