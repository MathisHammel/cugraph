--- conflicted
+++ resolved
@@ -85,6 +85,7 @@
         self.symmetrized = symmetrized
         self.renumbered = False
         self.bipartite = False
+        self.multipartite = False
         self._nodes = {}
         self.multi = multi
         self.distributed = False
@@ -117,22 +118,42 @@
         self.adjlist = None
         self.transposedadjlist = None
 
-    def add_nodes_from(self, nodes, bipartite='nodes'):
+    def add_nodes_from(self, nodes, bipartite=None, multipartite=None):
         """
         Add nodes information to the Graph.
-        If bipartite argument is passed by the user, the graph is considered
-        bipartite and the entered nodes are saved as the set of nodes in one
-        partition.
-        If bipartite argument is not passed, the nodes are saved as information
-        and Graph is not considered to be bipartite.
-        """
-        set_names = [i for i in self._nodes.keys() if i != 'nodes']
-        if len(set_names) < 2:
-            if bipartite != 'nodes':
+
+        Parameters
+        ----------
+        nodes : list or cudf.Series
+            The nodes of the graph to be stored. If bipartite and multipartite
+            arguments are not passed, the nodes are considered to be a list of
+            all the nodes present in the Graph.
+        bipartite : str
+            Sets the Graph as bipartite. The nodes are stored as a set of nodes
+            of the partition named as bipartite argument.
+        multipartite : str
+            Sets the Graph as multipartite. The nodes are stored as a set of
+            nodes of the partition named as multipartite argument.
+        """
+        if bipartite is None and multipartite is None:
+            self._nodes['all_nodes'] = cudf.Series(nodes)
+        else:
+            set_names = [i for i in self._nodes.keys() if i != 'all_nodes']
+            if multipartite is not None:
+                if self.bipartite:
+                    raise Exception("The Graph is already set as bipartite. "
+                                    "Use bipartite option instead.")
+                self.multipartite = True
+            elif bipartite is not None:
+                if self.multipartite:
+                    raise Exception("The Graph is set as multipartite. "
+                                    "Use multipartite option instead.")
                 self.bipartite = True
-            self._nodes[bipartite] = cudf.Series(nodes)
-        else:
-            raise ValueError("Already contains two sets of nodes")
+                multipartite = bipartite
+                if len(set_names) == 2:
+                    raise Exception("The Graph is set as bipartite and "
+                                    "already has two partitions initialized.")
+            self._nodes[multipartite] = cudf.Series(nodes)
 
     def is_bipartite(self):
         """
@@ -142,6 +163,15 @@
         """
         # TO DO: Call coloring algorithm
         return self.bipartite
+
+    def is_multipartite(self):
+        """
+        Checks if Graph is multipartite. This solely relies on the user call
+        of add_nodes_from with the partition parameter. This does not parse
+        the graph to check if it is multipartite.
+        """
+        # TO DO: Call coloring algorithm
+        return self.multipartite or self.bipartite
 
     def sets(self):
         """
@@ -152,15 +182,16 @@
         graph is not bipartite.
         """
         # TO DO: Call coloring algorithm
-        if not self.is_bipartite():
-            raise Exception("Graph is not bipartite")
-        set_names = [i for i in self._nodes.keys() if i != 'nodes']
-        top = self._nodes[set_names[0]]
-        if len(set_names) == 2:
-            bottom = self._nodes[set_names[1]]
-        else:
-            bottom = cudf.Series(set(self.nodes()) - set(top))
-        return top, bottom
+        set_names = [i for i in self._nodes.keys() if i != 'all_nodes']
+        if self.bipartite:
+            top = self._nodes[set_names[0]]
+            if len(set_names) == 2:
+                bottom = self._nodes[set_names[1]]
+            else:
+                bottom = cudf.Series(set(self.nodes()) - set(top))
+            return top, bottom
+        else:
+            return {k: self._nodes[k] for k in set_names}
 
     def from_cudf_edgelist(self, input_df, source='source',
                            destination='destination',
@@ -979,33 +1010,22 @@
         """
         Returns all the nodes in the graph as a cudf.Series
         """
-<<<<<<< HEAD
+        if self.distributed:
+            raise Exception("Not supported for distributed graph")
         if self.edgelist is not None:
             df = self.edgelist.edgelist_df
             n = cudf.concat([df['src'], df['dst']]).unique()
             if self.renumbered:
-                return self.edgelist.renumber_map[n]
+                return self.edgelist.renumber_map.iloc[n]
             else:
                 return n
-        if 'nodes' in self._nodes.keys():
-            return self._nodes['nodes']
-=======
-        if self.distributed:
-            raise Exception("Not supported for distributed graph")
-        if self.edgelist is None:
-            raise Exception("Graph has no Edgelist.")
-        df = self.edgelist.edgelist_df
-        n = cudf.concat([df['src'], df['dst']]).unique()
-        if self.renumbered:
-            return self.edgelist.renumber_map.iloc[n]
->>>>>>> 020ea72f
+        if 'all_nodes' in self._nodes.keys():
+            return self._nodes['all_nodes']
         else:
             n = cudf.Series(dtype='int')
-            set_names = [i for i in self._nodes.keys() if i != 'nodes']
-            if len(set_names) > 0:
-                n = self._nodes[set_names[0]]
-            if len(set_names) == 2:
-                n = n.append(self._nodes[set_names[1]])
+            set_names = [i for i in self._nodes.keys() if i != 'all_nodes']
+            for k in set_names:
+                n = n.append(self._nodes[k])
             return n
 
     def neighbors(self, n):
