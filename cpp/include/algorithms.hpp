/*
 * Copyright (c) 2020, NVIDIA CORPORATION.
 *
 * Licensed under the Apache License, Version 2.0 (the "License");
 * you may not use this file except in compliance with the License.
 * You may obtain a copy of the License at
 *
 *     http://www.apache.org/licenses/LICENSE-2.0
 *
 * Unless required by applicable law or agreed to in writing, software
 * distributed under the License is distributed on an "AS IS" BASIS,
 * WITHOUT WARRANTIES OR CONDITIONS OF ANY KIND, either express or implied.
 * See the License for the specific language governing permissions and
 * limitations under the License.
 */
#pragma once

#include <graph.hpp>

namespace cugraph {

/**
 * @brief     Find the PageRank vertex values for a graph.
 *
 * cuGraph computes an approximation of the Pagerank eigenvector using the power method.
 * The number of iterations depends on the properties of the network itself; it increases
 * when the tolerance descreases and/or alpha increases toward the limiting value of 1.
 * The user is free to use default values or to provide inputs for the initial guess,
 * tolerance and maximum number of iterations.
 *
 * @throws                           cugraph::logic_error with a custom message when an error occurs.
 *
 * @tparam VT                        Type of vertex identifiers. Supported value : int (signed, 32-bit)
 * @tparam ET                        Type of edge identifiers. Supported value : int (signed, 32-bit)
 * @tparam WT                        Type of edge weights. Supported value : float or double.   
 *
 * @param[in] graph                  cuGRAPH graph descriptor, should contain the connectivity information as a transposed adjacency list (CSR). Edge weights are not used for this algorithm.
 * @param[in] alpha                  The damping factor alpha represents the probability to follow an outgoing edge, standard value is 0.85.
                                     Thus, 1.0-alpha is the probability to “teleport” to a random vertex. Alpha should be greater than 0.0 and strictly lower than 1.0.
 *                                   The initial guess must not be the vector of 0s. Any value other than 1 or 0 is treated as an invalid value.
 * @param[in] pagerank               Array of size V. Should contain the initial guess if has_guess=true. In this case the initial guess cannot be the vector of 0s. Memory is provided and owned by the caller.
 * @param[in] personalization_subset_size (optional) The number of vertices for to personalize. Initialized to 0 by default.
 * @param[in] personalization_subset (optional) Array of size personalization_subset_size containing vertices for running personalized pagerank. Initialized to nullptr by default. Memory is provided and owned by the caller.
 * @param[in] personalization_values (optional) Array of size personalization_subset_size containing values associated with personalization_subset vertices. Initialized to nullptr by default. Memory is provided and owned by the caller.
 * @param[in] tolerance              Set the tolerance the approximation, this parameter should be a small magnitude value.
 *                                   The lower the tolerance the better the approximation. If this value is 0.0f, cuGRAPH will use the default value which is 1.0E-5.
 *                                   Setting too small a tolerance can lead to non-convergence due to numerical roundoff. Usually values between 0.01 and 0.00001 are acceptable.
 * @param[in] max_iter               (optional) The maximum number of iterations before an answer is returned. This can be used to limit the execution time and do an early exit before the solver reaches the convergence tolerance.
 *                                   If this value is lower or equal to 0 cuGRAPH will use the default value, which is 500.
 * @param[in] has_guess              (optional) This parameter is used to notify cuGRAPH if it should use a user-provided initial guess. False means the user does not have a guess, in this case cuGRAPH will use a uniform vector set to 1/V.
 *                                   If the value is True, cuGRAPH will read the pagerank parameter and use this as an initial guess.
 * @param[out] *pagerank             The PageRank : pagerank[i] is the PageRank of vertex i. Memory remains provided and owned by the caller.
 *
 */
template <typename VT, typename ET, typename WT>
void pagerank(experimental::GraphCSC<VT,ET,WT> const &graph,
              WT* pagerank,
              VT personalization_subset_size=0, 
              VT* personalization_subset=nullptr, 
              WT* personalization_values=nullptr,
              double alpha = 0.85,
              double tolerance = 1e-5, 
              int64_t max_iter = 500,
              bool has_guess = false);

/**
<<<<<<< HEAD
 * @brief     Compute jaccard similarity coefficient for all vertices
 *
 * Computes the Jaccard similarity coefficient for every pair of vertices in the graph
 * which are connected by an edge.
 *
 * @throws                 cugraph::logic_error when an error occurs.
 *
 * @tparam VT              Type of vertex identifiers. Supported value : int (signed, 32-bit)
 * @tparam ET              Type of edge identifiers. Supported value : int (signed, 32-bit)
 * @tparam WT              Type of edge weights. Supported value : float or double.   
 *
 * @param[in] graph        The input graph object
 * @param[in] weights      device pointer to input vertex weights for weighted Jaccard, may be NULL for
 *                         unweighted Jaccard.
 * @param[out] result      Device pointer to result values, memory needs to be pre-allocated by caller
 */
template <typename VT, typename ET, typename WT>
void jaccard(experimental::GraphCSR<VT,ET,WT> const &graph,
             WT const *weights,
             WT *result);

/**
 * @brief     Compute jaccard similarity coefficient for selected vertex pairs
 *
 * Computes the Jaccard similarity coefficient for each pair of specified vertices.
 * Vertices are specified as pairs where pair[n] = (first[n], second[n])
 *
 * @throws                 cugraph::logic_error when an error occurs.
 *
 * @tparam VT              Type of vertex identifiers. Supported value : int (signed, 32-bit)
 * @tparam ET              Type of edge identifiers. Supported value : int (signed, 32-bit)
 * @tparam WT              Type of edge weights. Supported value : float or double.   
 *
 * @param[in] graph        The input graph object
 * @param[in] weights      The input vertex weights for weighted Jaccard, may be NULL for
 *                         unweighted Jaccard.
 * @param[in] num_pairs    The number of vertex ID pairs specified
 * @param[in] first        Device pointer to first vertex ID of each pair
 * @param[in] second       Device pointer to second vertex ID of each pair
 * @param[out] result      Device pointer to result values, memory needs to be pre-allocated by caller
 */
template <typename VT, typename ET, typename WT>
void jaccard_list(experimental::GraphCSR<VT,ET,WT> const &graph,
                  WT const *weights,
                  ET num_pairs,
                  VT const *first,
                  VT const *second,
                  WT *result);

/**
 * @brief     Compute overlap coefficient for all vertices in the graph
 *
 * Computes the Overlap Coefficient for every pair of vertices in the graph which are
 * connected by an edge.
 *
 * @throws                 cugraph::logic_error when an error occurs.
 *
 * @tparam VT              Type of vertex identifiers. Supported value : int (signed, 32-bit)
 * @tparam ET              Type of edge identifiers. Supported value : int (signed, 32-bit)
 * @tparam WT              Type of edge weights. Supported value : float or double.   
 *
 * @param[in] graph        The input graph object
 * @param[in] weights      device pointer to input vertex weights for weighted overlap, may be NULL for
 *                         unweighted overlap.
 * @param[out] result      Device pointer to result values, memory needs to be pre-allocated by caller
 */
template <typename VT, typename ET, typename WT>
void overlap(experimental::GraphCSR<VT,ET,WT> const &graph,
             WT const *weights,
             WT *result);

/**
 * @brief     Compute overlap coefficient for select pairs of vertices
 *
 * Computes the overlap coefficient for each pair of specified vertices.
 * Vertices are specified as pairs where pair[n] = (first[n], second[n])
 *
 * @throws                 cugraph::logic_error when an error occurs.
 *
 * @tparam VT              Type of vertex identifiers. Supported value : int (signed, 32-bit)
 * @tparam ET              Type of edge identifiers. Supported value : int (signed, 32-bit)
 * @tparam WT              Type of edge weights. Supported value : float or double.   
 *
 * @param[in] graph        The input graph object
 * @param[in] weights      device pointer to input vertex weights for weighted overlap, may be NULL for
 *                         unweighted overlap.
 * @param[in] num_pairs    The number of vertex ID pairs specified
 * @param[in] first        Device pointer to first vertex ID of each pair
 * @param[in] second       Device pointer to second vertex ID of each pair
 * @param[out] result      Device pointer to result values, memory needs to be pre-allocated by caller
 */
template <typename VT, typename ET, typename WT>
void overlap_list(experimental::GraphCSR<VT,ET,WT> const &graph,
                  WT const *weights,
                  ET num_pairs,
                  VT const *first,
                  VT const *second,
                  WT *result);
=======
 * @brief     Compute betweenness centrality for a graph
 *
 * Betweenness centrality for a vertex is the sum of the fraction of
 * all pairs shortest paths that pass through the vertex.
 *
 * Note that gunrock (current implementation) does not support a weighted graph.
 * 
 * @throws                           cugraph::logic_error with a custom message when an error occurs.
 *
 * @tparam VT                        Type of vertex identifiers. Supported value : int (signed, 32-bit)
 * @tparam ET                        Type of edge identifiers.  Supported value : int (signed, 32-bit)
 * @tparam WT                        Type of edge weights. Supported values : float or double.   
 * @tparam result_t                  Type of computed result.  Supported values :  float
 *
 * @param[in] graph                  cuGRAPH graph descriptor, should contain the connectivity information as a CSR
 * @param[out] result                Device array of centrality scores
 * @param[in] normalized             If true, return normalized scores, if false return unnormalized scores.
 * @param[in] endpoints              If true, include endpoints of paths in score, if false do not
 * @param[in] weight                 If specified, device array of weights for each edge
 * @param[in] k                      If specified, number of vertex samples defined in the vertices array
 * @param[in] vertices               If specified, device array of sampled vertex ids to estimate betweenness centrality.
 *
 */
template <typename VT, typename ET, typename WT, typename result_t>
void betweenness_centrality(experimental::GraphCSR<VT,ET,WT> const &graph,
                            result_t *result,
                            bool normalized = true,
                            bool endpoints = false,
                            WT const *weight = nullptr,
                            VT k = 0,
                            VT const *vertices = nullptr);
>>>>>>> 8499fabb

} //namespace cugraph<|MERGE_RESOLUTION|>--- conflicted
+++ resolved
@@ -64,7 +64,6 @@
               bool has_guess = false);
 
 /**
-<<<<<<< HEAD
  * @brief     Compute jaccard similarity coefficient for all vertices
  *
  * Computes the Jaccard similarity coefficient for every pair of vertices in the graph
@@ -163,7 +162,8 @@
                   VT const *first,
                   VT const *second,
                   WT *result);
-=======
+
+/**
  * @brief     Compute betweenness centrality for a graph
  *
  * Betweenness centrality for a vertex is the sum of the fraction of
@@ -195,6 +195,5 @@
                             WT const *weight = nullptr,
                             VT k = 0,
                             VT const *vertices = nullptr);
->>>>>>> 8499fabb
 
 } //namespace cugraph