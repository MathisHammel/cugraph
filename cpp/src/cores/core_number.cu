--- conflicted
+++ resolved
@@ -25,14 +25,8 @@
 namespace detail {
 
 template <typename VT, typename ET, typename WT>
-<<<<<<< HEAD
-void core_number(experimental::GraphCSRView<VT, ET, WT> const &graph,
-                 int *core_number) {
-
-=======
-void core_number(experimental::GraphCSR<VT, ET, WT> const &graph, int *core_number)
+void core_number(experimental::GraphCSRView<VT, ET, WT> const &graph, int *core_number)
 {
->>>>>>> 8c6070c4
   using HornetGraph = hornet::gpu::HornetStatic<int>;
   using HornetInit  = hornet::HornetInit<VT>;
   using CoreNumber  = hornets_nest::CoreNumberStatic;
@@ -61,7 +55,6 @@
 void extract_edges(experimental::GraphCOOView<VT, ET, WT> const &i_graph,
                    experimental::GraphCOOView<VT, ET, WT> &o_graph,
                    VT *d_core,
-<<<<<<< HEAD
                    int k) {
   cudaStream_t stream{nullptr};
 
@@ -74,40 +67,14 @@
     auto outEdge = thrust::make_zip_iterator(thrust::make_tuple(o_graph.src_indices,
                                                                 o_graph.dst_indices,
                                                                 o_graph.edge_data));
-=======
-                   int k,
-                   ET filteredEdgeCount)
-{
-  cudaStream_t stream{nullptr};
-
-  ALLOC_TRY(&o_graph.src_indices, sizeof(VT) * filteredEdgeCount, stream);
-  ALLOC_TRY(&o_graph.dst_indices, sizeof(VT) * filteredEdgeCount, stream);
-  o_graph.edge_data = nullptr;
-
-  bool hasData = (i_graph.edge_data != nullptr);
-
-  // If an edge satisfies k-core conditions i.e. core_num[src] and core_num[dst]
-  // are both greater than or equal to k, copy it to the output graph
-  if (hasData) {
-    ALLOC_TRY(&o_graph.edge_data, sizeof(WT) * filteredEdgeCount, stream);
-
-    auto inEdge = thrust::make_zip_iterator(
-      thrust::make_tuple(i_graph.src_indices, i_graph.dst_indices, i_graph.edge_data));
-    auto outEdge = thrust::make_zip_iterator(
-      thrust::make_tuple(o_graph.src_indices, o_graph.dst_indices, o_graph.edge_data));
->>>>>>> 8c6070c4
     auto ptr = thrust::copy_if(rmm::exec_policy(stream)->on(stream),
                                inEdge,
                                inEdge + i_graph.number_of_edges,
                                outEdge,
                                FilterEdges(k, d_core));
-<<<<<<< HEAD
-    if (thrust::distance(outEdge, ptr) != o_graph.number_of_edges) { CUGRAPH_FAIL("Edge extraction failed"); }
-=======
-    if (thrust::distance(outEdge, ptr) != filteredEdgeCount) {
+    if (thrust::distance(outEdge, ptr) != o_graph.number_of_edges) {
       CUGRAPH_FAIL("Edge extraction failed");
     }
->>>>>>> 8c6070c4
   } else {
     auto inEdge =
       thrust::make_zip_iterator(thrust::make_tuple(i_graph.src_indices, i_graph.dst_indices));
@@ -118,13 +85,9 @@
                                inEdge + i_graph.number_of_edges,
                                outEdge,
                                FilterEdges(k, d_core));
-<<<<<<< HEAD
-    if (thrust::distance(outEdge, ptr) != o_graph.number_of_edges) { CUGRAPH_FAIL("Edge extraction failed"); }
-=======
-    if (thrust::distance(outEdge, ptr) != filteredEdgeCount) {
+    if (thrust::distance(outEdge, ptr) != o_graph.number_of_edges) {
       CUGRAPH_FAIL("Edge extraction failed");
     }
->>>>>>> 8c6070c4
   }
 }
 
@@ -140,13 +103,9 @@
                       int const *core_num,
                       int k,
                       int len,
-<<<<<<< HEAD
-                      rmm::mr::device_memory_resource* mr = rmm::mr::get_default_resource()) {
+                      rmm::mr::device_memory_resource* mr = rmm::mr::get_default_resource())
 
-=======
-                      int num_verts)
 {
->>>>>>> 8c6070c4
   cudaStream_t stream{nullptr};
 
   rmm::device_vector<VT> sorted_core_num(in_graph.number_of_vertices);
@@ -169,31 +128,17 @@
       in_graph.has_data(),
       stream, mr);
 
-<<<<<<< HEAD
   experimental::GraphCOOView<VT, ET, WT> out_graph_view = out_graph->view();
   extract_edges(in_graph, out_graph_view, d_sorted_core_num, k);
 
   return out_graph;
-=======
-  out_graph.number_of_edges = thrust::count_if(rmm::exec_policy(stream)->on(stream),
-                                               edge,
-                                               edge + in_graph.number_of_edges,
-                                               detail::FilterEdges(k, d_sorted_core_num));
-
-  return extract_edges<VT, ET, WT>(
-    in_graph, out_graph, d_sorted_core_num, k, out_graph.number_of_edges);
->>>>>>> 8c6070c4
 }
 
 }  // namespace detail
 
 template <typename VT, typename ET, typename WT>
-<<<<<<< HEAD
-void core_number(experimental::GraphCSRView<VT, ET, WT> const &graph, VT *core_number) {
-=======
-void core_number(experimental::GraphCSR<VT, ET, WT> const &graph, VT *core_number)
+void core_number(experimental::GraphCSRView<VT, ET, WT> const &graph, VT *core_number)
 {
->>>>>>> 8c6070c4
   return detail::core_number(graph, core_number);
 }
 
@@ -204,53 +149,33 @@
             VT const *vertex_id,
             VT const *core_number,
             VT num_vertex_ids,
-<<<<<<< HEAD
-            rmm::mr::device_memory_resource* mr) {
-
-=======
-            experimental::GraphCOO<VT, ET, WT> &out_graph)
+            rmm::mr::device_memory_resource* mr)
 {
->>>>>>> 8c6070c4
   CUGRAPH_EXPECTS(vertex_id != nullptr, "Invalid API parameter: vertex_id is NULL");
   CUGRAPH_EXPECTS(core_number != nullptr, "Invalid API parameter: core_number is NULL");
   CUGRAPH_EXPECTS(k >= 0, "Invalid API parameter: k must be >= 0");
 
-<<<<<<< HEAD
-  return detail::extract_subgraph(in_graph,
-                           vertex_id, core_number,
-                           k, num_vertex_ids, mr);
-}
-
-template void core_number<int32_t, int32_t, float>(experimental::GraphCSRView<int32_t, int32_t, float> const &, int32_t *core_number);
-template std::unique_ptr<experimental::GraphCOO<int32_t, int32_t, float>>
-k_core<int32_t, int32_t, float>(experimental::GraphCOOView<int32_t, int32_t, float> const &, int, int32_t const *,
-                                              int32_t const *, int32_t, rmm::mr::device_memory_resource*);
-template std::unique_ptr<experimental::GraphCOO<int32_t, int32_t, double>>
-k_core<int32_t, int32_t, double>(experimental::GraphCOOView<int32_t, int32_t, double> const &, int, int32_t const *,
-                                               int32_t const *, int32_t, rmm::mr::device_memory_resource*);
-
-} //namespace cugraph
-=======
-  detail::extract_subgraph(
-    in_graph, out_graph, vertex_id, core_number, k, num_vertex_ids, in_graph.number_of_vertices);
+  return detail::extract_subgraph(
+    in_graph, vertex_id, core_number, k, num_vertex_ids, mr);
 }
 
 template void core_number<int32_t, int32_t, float>(
-  experimental::GraphCSR<int32_t, int32_t, float> const &, int32_t *core_number);
-template void k_core<int32_t, int32_t, float>(
-  experimental::GraphCOO<int32_t, int32_t, float> const &,
-  int,
-  int32_t const *,
-  int32_t const *,
-  int32_t,
-  experimental::GraphCOO<int32_t, int32_t, float> &);
-template void k_core<int32_t, int32_t, double>(
-  experimental::GraphCOO<int32_t, int32_t, double> const &,
-  int,
-  int32_t const *,
-  int32_t const *,
-  int32_t,
-  experimental::GraphCOO<int32_t, int32_t, double> &);
+  experimental::GraphCSRView<int32_t, int32_t, float> const &, int32_t *core_number);
+template std::unique_ptr<experimental::GraphCOO<int32_t, int32_t, float>>
+  k_core<int32_t, int32_t, float>(
+      experimental::GraphCOOView<int32_t, int32_t, float> const &,
+      int,
+      int32_t const *,
+      int32_t const *,
+      int32_t,
+      rmm::mr::device_memory_resource*);
+template std::unique_ptr<experimental::GraphCOO<int32_t, int32_t, double>>
+  k_core<int32_t, int32_t, double>(
+      experimental::GraphCOOView<int32_t, int32_t, double> const &,
+      int,
+      int32_t const *,
+      int32_t const *,
+      int32_t,
+      rmm::mr::device_memory_resource*);
 
-}  // namespace cugraph
->>>>>>> 8c6070c4
+}  // namespace cugraph