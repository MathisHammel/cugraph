// -*-c++-*-

 /*
 * Copyright (c) 2018, NVIDIA CORPORATION.  All rights reserved.
 *
 * NVIDIA CORPORATION and its licensors retain all intellectual property
 * and proprietary rights in and to this software, related documentation
 * and any modifications thereto.  Any use, reproduction, disclosure or
 * distribution of this software and related documentation without an express
 * license agreement from NVIDIA CORPORATION is strictly prohibited.
 *
 */

// Graph analytics features
// Author: Alex Fender afender@nvidia.com

#include <cugraph.h>
#include "utilities/graph_utils.cuh"
#include "converters/COOtoCSR.cuh"
#include "utilities/error_utils.h"
#include "converters/renumber.cuh"
#include <library_types.h>
#include <nvgraph/nvgraph.h>
#include <thrust/device_vector.h>
#include "utilities/cusparse_helper.h"
#include <rmm_utils.h>
#include <utilities/validation.cuh>
/*
 * cudf has gdf_column_free and using this is, in general, better design than
 * creating our own, but we will keep this as cudf is planning to remove the
 * function. cudf plans to redesign cudf::column to fundamentally solve this
 * problem, so once they finished the redesign, we need to update this code to
 * use their new features. Until that time, we may rely on this as a temporary
 * solution.
 */

int get_device(const void *ptr) {
    cudaPointerAttributes att;
    cudaPointerGetAttributes(&att, ptr);
    return att.device;
}

void gdf_col_delete(gdf_column* col) {
  if (col != nullptr) {
    cudaStream_t stream {nullptr};
    if (col->data != nullptr) {
      ALLOC_FREE_TRY(col->data, stream);
    }
    if (col->valid != nullptr) {
      ALLOC_FREE_TRY(col->valid, stream);
    }
#if 0/* Currently, gdf_column_view does not set col_name, and col_name can have
        an arbitrary value, so freeing col_name can lead to freeing a ranodom
        address. This problem should be cleaned up once cudf finishes
        redesigning cudf::column. */
    if (col->col_name != nullptr) {
      free(col->col_name);
    }
#endif
    delete col;
  }
}

void gdf_col_release(gdf_column* col) {
  delete col;
}

void cpy_column_view(const gdf_column *in, gdf_column *out) {
  if (in != nullptr && out !=nullptr) {
    gdf_column_view(out, in->data, in->valid, in->size, in->dtype);
  }
}

gdf_error gdf_adj_list_view(gdf_graph *graph, const gdf_column *offsets,
<<<<<<< HEAD
                                 const gdf_column *indices, const gdf_column *edge_data) {
  //This function returns an error if this graph object has at least one graph
  //representation to prevent a single object storing two different graphs.
  GDF_REQUIRE( ((graph->edgeList == nullptr) && (graph->adjList == nullptr) &&
    (graph->transposedAdjList == nullptr)), GDF_INVALID_API_CALL);
  GDF_REQUIRE( offsets->null_count == 0 , GDF_VALIDITY_UNSUPPORTED );
  GDF_REQUIRE( indices->null_count == 0 , GDF_VALIDITY_UNSUPPORTED );
  GDF_REQUIRE( (offsets->dtype == indices->dtype), GDF_UNSUPPORTED_DTYPE );
  GDF_REQUIRE( ((offsets->dtype == GDF_INT32)), GDF_UNSUPPORTED_DTYPE );
  GDF_REQUIRE( (offsets->size > 0), GDF_DATASET_EMPTY );
=======
                            const gdf_column *indices,
                            const gdf_column *edge_data) {
  // This function returns an error if this graph object has at least one graph
  // representation to prevent a single object storing two different graphs.
  GDF_REQUIRE(((graph->edgeList == nullptr) && (graph->adjList == nullptr) &&
               (graph->transposedAdjList == nullptr)),
              GDF_INVALID_API_CALL);
  GDF_REQUIRE(offsets->null_count == 0, GDF_VALIDITY_UNSUPPORTED);
  GDF_REQUIRE(indices->null_count == 0, GDF_VALIDITY_UNSUPPORTED);
  GDF_REQUIRE((offsets->dtype == indices->dtype), GDF_UNSUPPORTED_DTYPE);
  GDF_REQUIRE(((offsets->dtype == GDF_INT32) || (offsets->dtype == GDF_INT64)),
              GDF_UNSUPPORTED_DTYPE);
  GDF_REQUIRE((offsets->size > 0), GDF_DATASET_EMPTY);
>>>>>>> cdde6daf

  graph->adjList = new gdf_adj_list;
  graph->adjList->offsets = new gdf_column;
  graph->adjList->indices = new gdf_column;
  graph->adjList->ownership = 0;

  cpy_column_view(offsets, graph->adjList->offsets);
  cpy_column_view(indices, graph->adjList->indices);
  
  if (!graph->prop)
      graph->prop = new gdf_graph_properties();

  if (edge_data) {
    GDF_REQUIRE(indices->size == edge_data->size, GDF_COLUMN_SIZE_MISMATCH);
    graph->adjList->edge_data = new gdf_column;
    cpy_column_view(edge_data, graph->adjList->edge_data);
    
    bool has_neg_val;
    
    switch (graph->adjList->edge_data->dtype) {
    case GDF_INT8:
      has_neg_val = cugraph::has_negative_val(
          static_cast<int8_t *>(graph->adjList->edge_data->data),
          graph->adjList->edge_data->size);
      break;
    case GDF_INT16:
      has_neg_val = cugraph::has_negative_val(
          static_cast<int16_t *>(graph->adjList->edge_data->data),
          graph->adjList->edge_data->size);
      break;
    case GDF_INT32:
      has_neg_val = cugraph::has_negative_val(
          static_cast<int32_t *>(graph->adjList->edge_data->data),
          graph->adjList->edge_data->size);
      break;
    case GDF_INT64:
      has_neg_val = cugraph::has_negative_val(
          static_cast<int64_t *>(graph->adjList->edge_data->data),
          graph->adjList->edge_data->size);
      break;
    case GDF_FLOAT32:
      has_neg_val = cugraph::has_negative_val(
          static_cast<float *>(graph->adjList->edge_data->data),
          graph->adjList->edge_data->size);
      break;
    case GDF_FLOAT64:
      has_neg_val = cugraph::has_negative_val(
          static_cast<double *>(graph->adjList->edge_data->data),
          graph->adjList->edge_data->size);
      break;
    default:
      has_neg_val = false;
    }
    graph->prop->has_negative_edges =
        (has_neg_val) ? GDF_PROP_TRUE : GDF_PROP_FALSE;
  } else {
    graph->adjList->edge_data = nullptr;
    graph->prop->has_negative_edges = GDF_PROP_FALSE;
  }
  return GDF_SUCCESS;
}

gdf_error gdf_adj_list::get_vertex_identifiers(gdf_column *identifiers) {
  GDF_REQUIRE( offsets != nullptr , GDF_INVALID_API_CALL);
  GDF_REQUIRE( offsets->data != nullptr , GDF_INVALID_API_CALL);
  cugraph::sequence<int>((int)offsets->size-1, (int*)identifiers->data);
  return GDF_SUCCESS;
}

gdf_error gdf_adj_list::get_source_indices (gdf_column *src_indices) {
  GDF_REQUIRE( offsets != nullptr , GDF_INVALID_API_CALL);
  GDF_REQUIRE( offsets->data != nullptr , GDF_INVALID_API_CALL);
  GDF_REQUIRE( src_indices->size == indices->size, GDF_COLUMN_SIZE_MISMATCH );
  GDF_REQUIRE( src_indices->dtype == indices->dtype, GDF_UNSUPPORTED_DTYPE );
  GDF_REQUIRE( src_indices->size > 0, GDF_DATASET_EMPTY );
  cugraph::offsets_to_indices<int>((int*)offsets->data, offsets->size-1, (int*)src_indices->data);

  return GDF_SUCCESS;
}

gdf_error gdf_edge_list_view(gdf_graph *graph, const gdf_column *src_indices,
<<<<<<< HEAD
                                 const gdf_column *dest_indices, const gdf_column *edge_data) {
  //This function returns an error if this graph object has at least one graph
  //representation to prevent a single object storing two different graphs.
  GDF_REQUIRE( ((graph->edgeList == nullptr) && (graph->adjList == nullptr) &&
    (graph->transposedAdjList == nullptr)), GDF_INVALID_API_CALL);
  GDF_REQUIRE( src_indices->size == dest_indices->size, GDF_COLUMN_SIZE_MISMATCH );
  GDF_REQUIRE( src_indices->dtype == dest_indices->dtype, GDF_UNSUPPORTED_DTYPE );
  GDF_REQUIRE( ((src_indices->dtype == GDF_INT32)), GDF_UNSUPPORTED_DTYPE );
  GDF_REQUIRE( src_indices->size > 0, GDF_DATASET_EMPTY );
  GDF_REQUIRE( src_indices->null_count == 0 , GDF_VALIDITY_UNSUPPORTED );
  GDF_REQUIRE( dest_indices->null_count == 0 , GDF_VALIDITY_UNSUPPORTED );
=======
                             const gdf_column *dest_indices,
                             const gdf_column *edge_data) {
  // This function returns an error if this graph object has at least one graph
  // representation to prevent a single object storing two different graphs.
  GDF_REQUIRE(((graph->edgeList == nullptr) && (graph->adjList == nullptr) &&
               (graph->transposedAdjList == nullptr)),
              GDF_INVALID_API_CALL);
  GDF_REQUIRE(src_indices->size == dest_indices->size,
              GDF_COLUMN_SIZE_MISMATCH);
  GDF_REQUIRE(src_indices->dtype == dest_indices->dtype, GDF_UNSUPPORTED_DTYPE);
  GDF_REQUIRE(
      ((src_indices->dtype == GDF_INT32) || (src_indices->dtype == GDF_INT64)),
      GDF_UNSUPPORTED_DTYPE);
  GDF_REQUIRE(src_indices->size > 0, GDF_DATASET_EMPTY);
  GDF_REQUIRE(src_indices->null_count == 0, GDF_VALIDITY_UNSUPPORTED);
  GDF_REQUIRE(dest_indices->null_count == 0, GDF_VALIDITY_UNSUPPORTED);
>>>>>>> cdde6daf

  graph->edgeList = new gdf_edge_list;
  graph->edgeList->src_indices = new gdf_column;
  graph->edgeList->dest_indices = new gdf_column;
  graph->edgeList->ownership = 0;

  cpy_column_view(src_indices, graph->edgeList->src_indices);
  cpy_column_view(dest_indices, graph->edgeList->dest_indices);

  if (!graph->prop)
    graph->prop = new gdf_graph_properties();

  if (edge_data) {
    GDF_REQUIRE(src_indices->size == edge_data->size, GDF_COLUMN_SIZE_MISMATCH);
    graph->edgeList->edge_data = new gdf_column;
    cpy_column_view(edge_data, graph->edgeList->edge_data);

    bool has_neg_val;

    switch (graph->edgeList->edge_data->dtype) {
    case GDF_INT8:
      has_neg_val = cugraph::has_negative_val(
          static_cast<int8_t *>(graph->edgeList->edge_data->data),
          graph->edgeList->edge_data->size);
      break;
    case GDF_INT16:
      has_neg_val = cugraph::has_negative_val(
          static_cast<int16_t *>(graph->edgeList->edge_data->data),
          graph->edgeList->edge_data->size);
      break;
    case GDF_INT32:
      has_neg_val = cugraph::has_negative_val(
          static_cast<int32_t *>(graph->edgeList->edge_data->data),
          graph->edgeList->edge_data->size);
      break;
    case GDF_INT64:
      has_neg_val = cugraph::has_negative_val(
          static_cast<int64_t *>(graph->edgeList->edge_data->data),
          graph->edgeList->edge_data->size);
      break;
    case GDF_FLOAT32:
      has_neg_val = cugraph::has_negative_val(
          static_cast<float *>(graph->edgeList->edge_data->data),
          graph->edgeList->edge_data->size);
      break;
    case GDF_FLOAT64:
      has_neg_val = cugraph::has_negative_val(
          static_cast<double *>(graph->edgeList->edge_data->data),
          graph->edgeList->edge_data->size);
      break;
    default:
      has_neg_val = false;
    }
    graph->prop->has_negative_edges =
        (has_neg_val) ? GDF_PROP_TRUE : GDF_PROP_FALSE;

  } else {
    graph->edgeList->edge_data = nullptr;
    graph->prop->has_negative_edges = GDF_PROP_FALSE;
  }

  gdf_error status;
  status = cugraph::indexing_check<int> (
                                static_cast<int*>(graph->edgeList->src_indices->data), 
                                static_cast<int*>(graph->edgeList->dest_indices->data), 
                                graph->edgeList->dest_indices->size);
  return status;
}

template <typename T, typename WT>
gdf_error gdf_add_adj_list_impl (gdf_graph *graph) {
    if (graph->adjList == nullptr) {
      GDF_REQUIRE( graph->edgeList != nullptr , GDF_INVALID_API_CALL);
      int nnz = graph->edgeList->src_indices->size, status = 0;
      graph->adjList = new gdf_adj_list;
      graph->adjList->offsets = new gdf_column;
      graph->adjList->indices = new gdf_column;
      graph->adjList->ownership = 1;

    if (graph->edgeList->edge_data!= nullptr) {
      graph->adjList->edge_data = new gdf_column;

      CSR_Result_Weighted<int32_t,WT> adj_list;
      status = ConvertCOOtoCSR_weighted((int*)graph->edgeList->src_indices->data, (int*)graph->edgeList->dest_indices->data, (WT*)graph->edgeList->edge_data->data, nnz, adj_list);

      gdf_column_view(graph->adjList->offsets, adj_list.rowOffsets,
                            nullptr, adj_list.size+1, graph->edgeList->src_indices->dtype);
      gdf_column_view(graph->adjList->indices, adj_list.colIndices,
                            nullptr, adj_list.nnz, graph->edgeList->src_indices->dtype);
      gdf_column_view(graph->adjList->edge_data, adj_list.edgeWeights,
                          nullptr, adj_list.nnz, graph->edgeList->edge_data->dtype);
    }
    else {
      CSR_Result<int> adj_list;
      status = ConvertCOOtoCSR((int*)graph->edgeList->src_indices->data,(int*)graph->edgeList->dest_indices->data, nnz, adj_list);
      gdf_column_view(graph->adjList->offsets, adj_list.rowOffsets,
                            nullptr, adj_list.size+1, graph->edgeList->src_indices->dtype);
      gdf_column_view(graph->adjList->indices, adj_list.colIndices,
                            nullptr, adj_list.nnz, graph->edgeList->src_indices->dtype);
    }
    if (status !=0) {
      std::cerr << "Could not generate the adj_list" << std::endl;
      return GDF_CUDA_ERROR;
    }
  }
  return GDF_SUCCESS;
}

gdf_error gdf_add_edge_list (gdf_graph *graph) {
    if (graph->edgeList == nullptr) {
      GDF_REQUIRE( graph->adjList != nullptr , GDF_INVALID_API_CALL);
      int *d_src;
      graph->edgeList = new gdf_edge_list;
      graph->edgeList->src_indices = new gdf_column;
      graph->edgeList->dest_indices = new gdf_column;
      graph->edgeList->ownership = 2;

      cudaStream_t stream{nullptr};
      ALLOC_TRY((void**)&d_src, sizeof(int) * graph->adjList->indices->size, stream);

      cugraph::offsets_to_indices<int>((int*)graph->adjList->offsets->data,
                                  graph->adjList->offsets->size-1,
                                  (int*)d_src);

      gdf_column_view(graph->edgeList->src_indices, d_src,
                      nullptr, graph->adjList->indices->size, graph->adjList->indices->dtype);
      cpy_column_view(graph->adjList->indices, graph->edgeList->dest_indices);

      if (graph->adjList->edge_data != nullptr) {
        graph->edgeList->edge_data = new gdf_column;
        cpy_column_view(graph->adjList->edge_data, graph->edgeList->edge_data);
      }
  }
  return GDF_SUCCESS;
}


template <typename WT>
gdf_error gdf_add_transposed_adj_list_impl (gdf_graph *graph) {
    if (graph->transposedAdjList == nullptr ) {
      GDF_REQUIRE( graph->edgeList != nullptr , GDF_INVALID_API_CALL);
      int nnz = graph->edgeList->src_indices->size, status = 0;
      graph->transposedAdjList = new gdf_adj_list;
      graph->transposedAdjList->offsets = new gdf_column;
      graph->transposedAdjList->indices = new gdf_column;
      graph->transposedAdjList->ownership = 1;

      if (graph->edgeList->edge_data) {
        graph->transposedAdjList->edge_data = new gdf_column;
        CSR_Result_Weighted<int32_t,WT> adj_list;
        status = ConvertCOOtoCSR_weighted( (int*)graph->edgeList->dest_indices->data, (int*)graph->edgeList->src_indices->data, (WT*)graph->edgeList->edge_data->data, nnz, adj_list);
        gdf_column_view(graph->transposedAdjList->offsets, adj_list.rowOffsets,
                              nullptr, adj_list.size+1, graph->edgeList->src_indices->dtype);
        gdf_column_view(graph->transposedAdjList->indices, adj_list.colIndices,
                              nullptr, adj_list.nnz, graph->edgeList->src_indices->dtype);
        gdf_column_view(graph->transposedAdjList->edge_data, adj_list.edgeWeights,
                            nullptr, adj_list.nnz, graph->edgeList->edge_data->dtype);
      }
      else {

        CSR_Result<int> adj_list;
        status = ConvertCOOtoCSR((int*)graph->edgeList->dest_indices->data, (int*)graph->edgeList->src_indices->data, nnz, adj_list);
        gdf_column_view(graph->transposedAdjList->offsets, adj_list.rowOffsets,
                              nullptr, adj_list.size+1, graph->edgeList->src_indices->dtype);
        gdf_column_view(graph->transposedAdjList->indices, adj_list.colIndices,
                              nullptr, adj_list.nnz, graph->edgeList->src_indices->dtype);
      }
      if (status !=0) {
        std::cerr << "Could not generate the adj_list" << std::endl;
        return GDF_CUDA_ERROR;
      }
    }
    return GDF_SUCCESS;
}

gdf_error gdf_add_adj_list(gdf_graph *graph) {
  if (graph->adjList != nullptr)
    return GDF_SUCCESS;

  GDF_REQUIRE( graph->edgeList != nullptr , GDF_INVALID_API_CALL);
  GDF_REQUIRE( graph->edgeList->src_indices->dtype == GDF_INT32, GDF_UNSUPPORTED_DTYPE );

  if (graph->edgeList->edge_data != nullptr) {
    switch (graph->edgeList->edge_data->dtype) {
      case GDF_FLOAT32:   return gdf_add_adj_list_impl<int32_t, float>(graph);
      case GDF_FLOAT64:   return gdf_add_adj_list_impl<int32_t, double>(graph);
      default: return GDF_UNSUPPORTED_DTYPE;
    }
  }
  else {
    return gdf_add_adj_list_impl<int32_t, float>(graph);
  }
}

gdf_error gdf_add_transposed_adj_list(gdf_graph *graph) {
  if (graph->edgeList == nullptr)
    gdf_add_edge_list(graph);

  GDF_REQUIRE(graph->edgeList->src_indices->dtype == GDF_INT32, GDF_UNSUPPORTED_DTYPE);
  GDF_REQUIRE(graph->edgeList->dest_indices->dtype == GDF_INT32, GDF_UNSUPPORTED_DTYPE);

  if (graph->edgeList->edge_data != nullptr) {
    switch (graph->edgeList->edge_data->dtype) {
      case GDF_FLOAT32:   return gdf_add_transposed_adj_list_impl<float>(graph);
      case GDF_FLOAT64:   return gdf_add_transposed_adj_list_impl<double>(graph);
      default: return GDF_UNSUPPORTED_DTYPE;
    }
  }
  else {
    return gdf_add_transposed_adj_list_impl<float>(graph);
  }
}

gdf_error gdf_delete_adj_list(gdf_graph *graph) {
  if (graph->adjList) {
    delete graph->adjList;
  }
  graph->adjList = nullptr;
  return GDF_SUCCESS;
}

gdf_error gdf_delete_edge_list(gdf_graph *graph) {
  if (graph->edgeList) {
    delete graph->edgeList;
  }
  graph->edgeList = nullptr;
  return GDF_SUCCESS;
}

gdf_error gdf_delete_transposed_adj_list(gdf_graph *graph) {
  if (graph->transposedAdjList) {
    delete graph->transposedAdjList;
  }
  graph->transposedAdjList = nullptr;
  return GDF_SUCCESS;
}<|MERGE_RESOLUTION|>--- conflicted
+++ resolved
@@ -12,7 +12,6 @@
  */
 
 // Graph analytics features
-// Author: Alex Fender afender@nvidia.com
 
 #include <cugraph.h>
 #include "utilities/graph_utils.cuh"
@@ -72,8 +71,8 @@
 }
 
 gdf_error gdf_adj_list_view(gdf_graph *graph, const gdf_column *offsets,
-<<<<<<< HEAD
-                                 const gdf_column *indices, const gdf_column *edge_data) {
+                            const gdf_column *indices, 
+                            const gdf_column *edge_data) {
   //This function returns an error if this graph object has at least one graph
   //representation to prevent a single object storing two different graphs.
   GDF_REQUIRE( ((graph->edgeList == nullptr) && (graph->adjList == nullptr) &&
@@ -83,21 +82,7 @@
   GDF_REQUIRE( (offsets->dtype == indices->dtype), GDF_UNSUPPORTED_DTYPE );
   GDF_REQUIRE( ((offsets->dtype == GDF_INT32)), GDF_UNSUPPORTED_DTYPE );
   GDF_REQUIRE( (offsets->size > 0), GDF_DATASET_EMPTY );
-=======
-                            const gdf_column *indices,
-                            const gdf_column *edge_data) {
-  // This function returns an error if this graph object has at least one graph
-  // representation to prevent a single object storing two different graphs.
-  GDF_REQUIRE(((graph->edgeList == nullptr) && (graph->adjList == nullptr) &&
-               (graph->transposedAdjList == nullptr)),
-              GDF_INVALID_API_CALL);
-  GDF_REQUIRE(offsets->null_count == 0, GDF_VALIDITY_UNSUPPORTED);
-  GDF_REQUIRE(indices->null_count == 0, GDF_VALIDITY_UNSUPPORTED);
-  GDF_REQUIRE((offsets->dtype == indices->dtype), GDF_UNSUPPORTED_DTYPE);
-  GDF_REQUIRE(((offsets->dtype == GDF_INT32) || (offsets->dtype == GDF_INT64)),
-              GDF_UNSUPPORTED_DTYPE);
-  GDF_REQUIRE((offsets->size > 0), GDF_DATASET_EMPTY);
->>>>>>> cdde6daf
+
 
   graph->adjList = new gdf_adj_list;
   graph->adjList->offsets = new gdf_column;
@@ -179,8 +164,8 @@
 }
 
 gdf_error gdf_edge_list_view(gdf_graph *graph, const gdf_column *src_indices,
-<<<<<<< HEAD
-                                 const gdf_column *dest_indices, const gdf_column *edge_data) {
+                             const gdf_column *dest_indices, 
+                             const gdf_column *edge_data) {
   //This function returns an error if this graph object has at least one graph
   //representation to prevent a single object storing two different graphs.
   GDF_REQUIRE( ((graph->edgeList == nullptr) && (graph->adjList == nullptr) &&
@@ -191,24 +176,6 @@
   GDF_REQUIRE( src_indices->size > 0, GDF_DATASET_EMPTY );
   GDF_REQUIRE( src_indices->null_count == 0 , GDF_VALIDITY_UNSUPPORTED );
   GDF_REQUIRE( dest_indices->null_count == 0 , GDF_VALIDITY_UNSUPPORTED );
-=======
-                             const gdf_column *dest_indices,
-                             const gdf_column *edge_data) {
-  // This function returns an error if this graph object has at least one graph
-  // representation to prevent a single object storing two different graphs.
-  GDF_REQUIRE(((graph->edgeList == nullptr) && (graph->adjList == nullptr) &&
-               (graph->transposedAdjList == nullptr)),
-              GDF_INVALID_API_CALL);
-  GDF_REQUIRE(src_indices->size == dest_indices->size,
-              GDF_COLUMN_SIZE_MISMATCH);
-  GDF_REQUIRE(src_indices->dtype == dest_indices->dtype, GDF_UNSUPPORTED_DTYPE);
-  GDF_REQUIRE(
-      ((src_indices->dtype == GDF_INT32) || (src_indices->dtype == GDF_INT64)),
-      GDF_UNSUPPORTED_DTYPE);
-  GDF_REQUIRE(src_indices->size > 0, GDF_DATASET_EMPTY);
-  GDF_REQUIRE(src_indices->null_count == 0, GDF_VALIDITY_UNSUPPORTED);
-  GDF_REQUIRE(dest_indices->null_count == 0, GDF_VALIDITY_UNSUPPORTED);
->>>>>>> cdde6daf
 
   graph->edgeList = new gdf_edge_list;
   graph->edgeList->src_indices = new gdf_column;
