--- conflicted
+++ resolved
@@ -1,9 +1,5 @@
 /*
-<<<<<<< HEAD
  * Copyright (c) 2020, NVIDIA CORPORATION.
-=======
- * Copyright (c) 2020, NVIDIA CORPORATION.  All rights reserved.
->>>>>>> 631bbaa1
  *
  * Licensed under the Apache License, Version 2.0 (the "License");
  * you may not use this file except in compliance with the License.
@@ -18,18 +14,10 @@
  * limitations under the License.
  */
 
-<<<<<<< HEAD
-#include "utilities/cuda_utils.cuh"
-#include "utilities/error_utils.h"
-#include "utilities/graph_utils.cuh"
-
-#include <graph.hpp>
-=======
 #include <graph.hpp>
 #include "utilities/cuda_utils.cuh"
 #include "utilities/error_utils.h"
 #include "utilities/graph_utils.cuh"
->>>>>>> 631bbaa1
 
 namespace {
 
@@ -60,10 +48,7 @@
     thrust::make_counting_iterator<edge_t>(0),
     thrust::make_counting_iterator<edge_t>(number_of_edges),
     [indices, degree] __device__(edge_t e) { cugraph::atomicAdd(degree + indices[e], 1); });
-<<<<<<< HEAD
   comm.allreduce(number_of_vertices, degree, degree, cugraph::experimental::ReduceOp::SUM);
-=======
->>>>>>> 631bbaa1
 }
 
 }  // namespace
@@ -97,7 +82,6 @@
   cudaStream_t stream{nullptr};
 
   if (direction != DegreeDirection::IN) {
-<<<<<<< HEAD
     if (GraphBase<VT, ET, WT>::comm.get_p())  // FIXME retrieve global source
                                               // indexing for the allreduce work
       CUGRAPH_FAIL("OPG degree not implemented for OUT degree");
@@ -116,13 +100,6 @@
                            dst_indices,
                            degree,
                            stream);
-=======
-    degree_from_vertex_ids(GraphBase<VT, ET, WT>::number_of_edges, src_indices, degree, stream);
-  }
-
-  if (direction != DegreeDirection::OUT) {
-    degree_from_vertex_ids(GraphBase<VT, ET, WT>::number_of_edges, dst_indices, degree, stream);
->>>>>>> 631bbaa1
   }
 }
 
@@ -138,27 +115,20 @@
   cudaStream_t stream{nullptr};
 
   if (direction != DegreeDirection::IN) {
-<<<<<<< HEAD
     if (GraphBase<VT, ET, WT>::comm.get_p())
       CUGRAPH_FAIL("OPG degree not implemented for OUT degree");  // FIXME retrieve global
                                                                   // source indexing for
                                                                   // the allreduce to work
-=======
->>>>>>> 631bbaa1
     degree_from_offsets(GraphBase<VT, ET, WT>::number_of_vertices, offsets, degree, stream);
   }
 
   if (direction != DegreeDirection::OUT) {
-<<<<<<< HEAD
     degree_from_vertex_ids(GraphBase<VT, ET, WT>::comm,
                            GraphBase<VT, ET, WT>::number_of_vertices,
                            GraphBase<VT, ET, WT>::number_of_edges,
                            indices,
                            degree,
                            stream);
-=======
-    degree_from_vertex_ids(GraphBase<VT, ET, WT>::number_of_edges, indices, degree, stream);
->>>>>>> 631bbaa1
   }
 }
 
