/*
 * Copyright (c) 2019-2020, NVIDIA CORPORATION.
 *
 * Licensed under the Apache License, Version 2.0 (the "License");
 * you may not use this file except in compliance with the License.
 * You may obtain a copy of the License at
 *
 *     http://www.apache.org/licenses/LICENSE-2.0
 *
 * Unless required by applicable law or agreed to in writing, software
 * distributed under the License is distributed on an "AS IS" BASIS,
 * WITHOUT WARRANTIES OR CONDITIONS OF ANY KIND, either express or implied.
 * See the License for the specific language governing permissions and
 * limitations under the License.
 */

// Author: Xavier Cadet xcadet@nvidia.com

#pragma once
#include <rmm/thrust_rmm_allocator.h>

namespace cugraph {
namespace detail {
template <typename VT, typename ET, typename WT, typename result_t>
<<<<<<< HEAD
void betweenness_centrality(GraphCSRView<VT, ET, WT> const &graph,
=======
void betweenness_centrality(raft::handle_t const &handle,
                            experimental::GraphCSRView<VT, ET, WT> const &graph,
>>>>>>> 7a4898af
                            result_t *result,
                            bool normalize,
                            bool endpoints,
                            WT const *weight,
                            VT const number_of_sources,
                            VT const *sources);

template <typename VT, typename ET, typename WT, typename result_t>
void edge_betweenness_centrality(GraphCSRView<VT, ET, WT> const &graph,
                                 result_t *result,
                                 bool normalize,
                                 WT const *weight,
                                 VT const number_of_sources,
                                 VT const *sources);

template <typename VT, typename ET, typename WT, typename result_t>
void verify_betweenness_centrality_input(result_t *result,
                                         bool is_edge_betweenness,
                                         bool normalize,
                                         bool endpoints,
                                         WT const *weights,
                                         VT const number_of_sources,
                                         VT const *sources);

template <typename VT, typename ET, typename WT, typename result_t>
class BC {
 public:
  virtual ~BC(void) {}
<<<<<<< HEAD
  BC(GraphCSRView<VT, ET, WT> const &graph, cudaStream_t stream = 0)
    : graph_(graph), stream_(stream)
=======
  BC(raft::handle_t const &handle,
     experimental::GraphCSRView<VT, ET, WT> const &graph,
     cudaStream_t stream = 0)
    : handle_(handle), graph_(graph), stream_(stream)
>>>>>>> 7a4898af
  {
    setup();
  }
  void configure(result_t *betweenness,
                 bool is_edge_betweenness,
                 bool normalize,
                 bool endpoints,
                 WT const *weight,
                 VT const *sources,
                 VT const number_of_sources);

  void configure_edge(result_t *betweenness,
                      bool normalize,
                      WT const *weight,
                      VT const *sources,
                      VT const number_of_sources);
  void compute();

 private:
  // --- RAFT handle ---
  raft::handle_t const &handle_;
  // --- Information concerning the graph ---
  const GraphCSRView<VT, ET, WT> &graph_;
  // --- These information are extracted on setup ---
  VT number_of_vertices_;  // Number of vertices in the graph
  VT number_of_edges_;     // Number of edges in the graph
  ET const *offsets_ptr_;  // Pointer to the offsets
  VT const *indices_ptr_;  // Pointers to the indices

  // --- Information from configuration ---
  bool configured_          = false;  // Flag to ensure configuration was called
  bool normalized_          = false;  // If True normalize the betweenness
  bool is_edge_betweenness_ = false;  // If True compute edge_betweeness

  // FIXME: For weighted version
  WT const *edge_weights_ptr_ = nullptr;  // Pointer to the weights
  bool endpoints_             = false;    // If True normalize the betweenness
  VT const *sources_          = nullptr;  // Subset of vertices to gather information from
  VT number_of_sources_;                  // Number of vertices in sources

  // --- Output ----
  // betweenness is set/read by users - using Vectors
  result_t *betweenness_ = nullptr;

  // --- Data required to perform computation ----
  rmm::device_vector<VT> distances_vec_;
  rmm::device_vector<VT> predecessors_vec_;
  rmm::device_vector<double> sp_counters_vec_;
  rmm::device_vector<double> deltas_vec_;

  VT *distances_    = nullptr;  // array<VT>(|V|) stores the distances gathered by the latest SSSP
  VT *predecessors_ = nullptr;  // array<WT>(|V|) stores the predecessors of the latest SSSP
  double *sp_counters_ =
    nullptr;                  // array<VT>(|V|) stores the shortest path counter for the latest SSSP
  double *deltas_ = nullptr;  // array<result_t>(|V|) stores the dependencies for the latest SSSP

  // FIXME: This should be replaced using RAFT handle
  int device_id_        = 0;
  int max_grid_dim_1D_  = 0;
  int max_block_dim_1D_ = 0;
  cudaStream_t stream_;

  void setup();

  void initialize_work_vectors();
  void initialize_pointers_to_vectors();
  void initialize_device_information();

  void compute_single_source(VT source_vertex);

  void accumulate(VT source_vertex, VT max_depth);
  void initialize_dependencies();
  void accumulate_edges(VT max_depth, dim3 grid_configuration, dim3 block_configuration);
  void accumulate_vertices_with_endpoints(VT source_vertex,
                                          VT max_depth,
                                          dim3 grid_configuration,
                                          dim3 block_configuration);
  void accumulate_vertices(VT max_depth, dim3 grid_configuration, dim3 block_configuration);
  void add_reached_endpoints_to_source_betweenness(VT source_vertex);
  void add_vertices_dependencies_to_betweenness();

  void rescale();
  void rescale_vertices_betweenness_centrality(result_t &rescale_factor, bool &modified);
  void rescale_edges_betweenness_centrality(result_t &rescale_factor, bool &modified);
  void apply_rescale_factor_to_betweenness(result_t scaling_factor);
};
}  // namespace detail
}  // namespace cugraph<|MERGE_RESOLUTION|>--- conflicted
+++ resolved
@@ -22,12 +22,8 @@
 namespace cugraph {
 namespace detail {
 template <typename VT, typename ET, typename WT, typename result_t>
-<<<<<<< HEAD
-void betweenness_centrality(GraphCSRView<VT, ET, WT> const &graph,
-=======
 void betweenness_centrality(raft::handle_t const &handle,
-                            experimental::GraphCSRView<VT, ET, WT> const &graph,
->>>>>>> 7a4898af
+                            GraphCSRView<VT, ET, WT> const &graph,
                             result_t *result,
                             bool normalize,
                             bool endpoints,
@@ -56,15 +52,10 @@
 class BC {
  public:
   virtual ~BC(void) {}
-<<<<<<< HEAD
-  BC(GraphCSRView<VT, ET, WT> const &graph, cudaStream_t stream = 0)
-    : graph_(graph), stream_(stream)
-=======
   BC(raft::handle_t const &handle,
-     experimental::GraphCSRView<VT, ET, WT> const &graph,
+     GraphCSRView<VT, ET, WT> const &graph,
      cudaStream_t stream = 0)
     : handle_(handle), graph_(graph), stream_(stream)
->>>>>>> 7a4898af
   {
     setup();
   }
