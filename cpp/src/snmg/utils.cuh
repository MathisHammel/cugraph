--- conflicted
+++ resolved
@@ -1,211 +1,195 @@
-/*
- * Copyright (c) 2019, NVIDIA CORPORATION.
- *
- * Licensed under the Apache License, Version 2.0 (the "License");
- * you may not use this file except in compliance with the License.
- * You may obtain a copy of the License at
- *
- *     http://www.apache.org/licenses/LICENSE-2.0
- *
- * Unless required by applicable law or agreed to in writing, software
- * distributed under the License is distributed on an "AS IS" BASIS,
- * WITHOUT WARRANTIES OR CONDITIONS OF ANY KIND, either express or implied.
- * See the License for the specific language governing permissions and
- * limitations under the License.
- */
-
-// snmg utils
-// Author: Alex Fender afender@nvidia.com
- 
-#pragma once
-#include <omp.h>
-#include "rmm_utils.h"
-
-namespace cugraph
-{
-
-// Wait for all host threads 
-inline void sync_all() {
-  cudaDeviceSynchronize();
-  #pragma omp barrier 
-  cudaCheckError();
-}
-
-// basic info about the snmg env setup
-class SNMGinfo 
-{ 
-  private:
-    int i, p, n_sm;
-  
-  public: 
-    SNMGinfo() { 
-      int tmp_p, tmp_i;
-      //get info from cuda
-      cudaGetDeviceCount(&tmp_p);
-      cudaGetDevice(&tmp_i);
-
-      //get info from omp 
-      i = omp_get_thread_num();
-      p = omp_get_num_threads();
-
-      // check that thread_num and num_threads are compatible with the device ID and the number of device 
-      if (tmp_i != i) {
-        std::cerr << "Thread ID and GPU ID do not match" << std::endl;
-      }
-      if (p > tmp_p) {
-        std::cerr << "More threads than GPUs" << std::endl;
-      }
-      // number of SM, usefull for kernels paramters
-      cudaDeviceGetAttribute(&n_sm, cudaDevAttrMultiProcessorCount, i);
-      cudaCheckError();
-    } 
-    ~SNMGinfo() { }
-
-    int get_thread_num() {
-      return i; 
-    }
-    int get_num_threads() {
-      return p; 
-    }
-    int get_num_sm() {
-      return n_sm; 
-    } 
-    // enable peer access (all to all)
-    void setup_peer_access() {
-      for (int j = 0; j < p; ++j) {
-        if (i != j) {
-          int canAccessPeer = 0;
-          cudaDeviceCanAccessPeer(&canAccessPeer, i, j);
-          cudaCheckError();
-          if (canAccessPeer) {
-            cudaDeviceEnablePeerAccess(j, 0);
-            cudaError_t status = cudaGetLastError();
-            if (!(status == cudaSuccess || status == cudaErrorPeerAccessAlreadyEnabled)) {
-              std::cerr << "Could not Enable Peer Access from" << i << " to " << j << std::endl;
-            }
-          }
-          else {
-            std::cerr << "P2P access required from " << i << " to " << j << std::endl;
-          }
-        }
-      }
-      sync_all();
-    }
-};
-
-<<<<<<< HEAD
-=======
-// Wait for all host threads 
-void sync_all();
-
->>>>>>> d4888872
-// Each GPU copies its x_loc to x_glob[offset[device]] on all GPU
-template <typename val_t>
-void allgather (SNMGinfo & env, size_t* offset, val_t* x_loc, val_t ** x_glob) {
-  auto i = env.get_thread_num();
-  auto p = env.get_num_threads();  
-  size_t n_loc= offset[i+1]-offset[i];
-
-  env.setup_peer_access(); 
-  // send the local spmv output (x_loc) to all peers to reconstruct the global vector x_glob 
-  // After this call each peer has a full, updated, copy of x_glob
-  for (int j = 0; j < p; ++j) {
-    cudaMemcpyPeer(x_glob[j]+offset[i],j, x_loc,i, n_loc*sizeof(val_t));
-    cudaCheckError();
-  }
-  
-  //Make sure everyone has finished copying before returning
-  sync_all();
-}
-
-<<<<<<< HEAD
-inline void print_mem_usage()
-{
-  size_t free,total;
-  cudaMemGetInfo(&free, &total);  
-  std::cout<< std::endl<< "Mem used: "<<total-free<<std::endl;
-=======
-/**
- * @tparam val_t The value type
- * @tparam func_t The reduce functor type
- * @param length The length of each array being combined
- * @param x_loc Pointer to the local array
- * @param x_glob Pointer to global array pointers
- * @return Error code
- */
-template <typename val_t, typename func_t>
-gdf_error treeReduce(SNMGinfo& env, size_t length, val_t* x_loc, val_t** x_glob){
-  auto i = env.get_thread_num();
-  auto p = env.get_num_threads();
-  env.setup_peer_access();
-  int rank = 1;
-  while(rank < p){
-    // Copy local data to the receiver's global buffer
-    if((i - rank) % (rank * 2) == 0){
-      int receiver = i - rank;
-      cudaMemcpyPeer(x_glob[receiver], receiver, x_loc, i, length*sizeof(val_t));
-      cudaCheckError();
-    }
-
-    // Sync everything now. This shouldn't be required as cudaMemcpyPeer is supposed to synchronize...
-    sync_all();
-
-    // Reduce the data from the receiver's global buffer with its local one
-    if(i % (rank * 2) == 0 && i + rank < p){
-      func_t op;
-      thrust::transform(rmm::exec_policy(nullptr)->on(nullptr),
-                        x_glob[i],
-                        x_glob[i] + length,
-                        x_loc,
-                        x_loc,
-                        op);
-      cudaCheckError();
-    }
-    rank *= 2;
-  }
-
-  // Thread 0 copies it's local result into it's global space
-  if (i == 0) {
-    cudaMemcpy(x_glob[i], x_loc, sizeof(val_t) * length, cudaMemcpyDefault);
-    cudaCheckError();
-  }
-
-  // Sync everything before returning
-  sync_all();
-
-  return GDF_SUCCESS;
-}
-
-/**
- * @tparam val_t The value type
- * @param length The length of the array being broadcast
- * @param x_loc The local array for each node
- * @param x_glob Pointer to the global array pointers
- * @return Error code
- */
-template <typename val_t>
-gdf_error treeBroadcast(SNMGinfo& env, size_t length, val_t* x_loc, val_t** x_glob){
-  auto i = env.get_thread_num();
-  auto p = env.get_num_threads();
-  env.setup_peer_access();
-  int rank = 1;
-  while(rank * 2 < p)
-    rank *= 2;
-  for(; rank >= 1; rank /= 2){
-    if(i % (rank * 2) == 0 and i + rank < p){
-      int receiver = i + rank;
-      cudaMemcpyPeer(x_glob[receiver], receiver, x_glob[i], i, sizeof(val_t) * length);
-      cudaCheckError();
-    }
-  }
-
-  // Sync everything before returning
-  sync_all();
-
-  return GDF_SUCCESS;
->>>>>>> d4888872
-}
-
-void print_mem_usage();
-
-} //namespace cugraph
+/*
+ * Copyright (c) 2019, NVIDIA CORPORATION.
+ *
+ * Licensed under the Apache License, Version 2.0 (the "License");
+ * you may not use this file except in compliance with the License.
+ * You may obtain a copy of the License at
+ *
+ *     http://www.apache.org/licenses/LICENSE-2.0
+ *
+ * Unless required by applicable law or agreed to in writing, software
+ * distributed under the License is distributed on an "AS IS" BASIS,
+ * WITHOUT WARRANTIES OR CONDITIONS OF ANY KIND, either express or implied.
+ * See the License for the specific language governing permissions and
+ * limitations under the License.
+ */
+
+// snmg utils
+// Author: Alex Fender afender@nvidia.com
+ 
+#pragma once
+#include <omp.h>
+#include "rmm_utils.h"
+
+namespace cugraph
+{
+
+// basic info about the snmg env setup
+class SNMGinfo 
+{ 
+  private:
+    int i, p, n_sm;
+  
+  public: 
+    SNMGinfo() { 
+      int tmp_p, tmp_i;
+      //get info from cuda
+      cudaGetDeviceCount(&tmp_p);
+      cudaGetDevice(&tmp_i);
+
+      //get info from omp 
+      i = omp_get_thread_num();
+      p = omp_get_num_threads();
+
+      // check that thread_num and num_threads are compatible with the device ID and the number of device 
+      if (tmp_i != i) {
+        std::cerr << "Thread ID and GPU ID do not match" << std::endl;
+      }
+      if (p > tmp_p) {
+        std::cerr << "More threads than GPUs" << std::endl;
+      }
+      // number of SM, usefull for kernels paramters
+      cudaDeviceGetAttribute(&n_sm, cudaDevAttrMultiProcessorCount, i);
+      cudaCheckError();
+    } 
+    ~SNMGinfo() { }
+
+    int get_thread_num() {
+      return i; 
+    }
+    int get_num_threads() {
+      return p; 
+    }
+    int get_num_sm() {
+      return n_sm; 
+    } 
+    // enable peer access (all to all)
+    void setup_peer_access() {
+      for (int j = 0; j < p; ++j) {
+        if (i != j) {
+          int canAccessPeer = 0;
+          cudaDeviceCanAccessPeer(&canAccessPeer, i, j);
+          cudaCheckError();
+          if (canAccessPeer) {
+            cudaDeviceEnablePeerAccess(j, 0);
+            cudaError_t status = cudaGetLastError();
+            if (!(status == cudaSuccess || status == cudaErrorPeerAccessAlreadyEnabled)) {
+              std::cerr << "Could not Enable Peer Access from" << i << " to " << j << std::endl;
+            }
+          }
+          else {
+            std::cerr << "P2P access required from " << i << " to " << j << std::endl;
+          }
+        }
+      }
+    }
+};
+
+// Wait for all host threads 
+void sync_all();
+
+// Each GPU copies its x_loc to x_glob[offset[device]] on all GPU
+template <typename val_t>
+void allgather (SNMGinfo & env, size_t* offset, val_t* x_loc, val_t ** x_glob) {
+  auto i = env.get_thread_num();
+  auto p = env.get_num_threads();  
+  size_t n_loc= offset[i+1]-offset[i];
+
+  env.setup_peer_access(); 
+  // this causes issues with CUB. TODO :  verify the impact on performance.
+
+  // send the local spmv output (x_loc) to all peers to reconstruct the global vector x_glob 
+  // After this call each peer has a full, updated, copy of x_glob
+  for (int j = 0; j < p; ++j) {
+    cudaMemcpyPeer(x_glob[j]+offset[i],j, x_loc,i, n_loc*sizeof(val_t));
+    cudaCheckError();
+  }
+  
+  //Make sure everyone has finished copying before returning
+  sync_all();
+
+}
+
+/**
+ * @tparam val_t The value type
+ * @tparam func_t The reduce functor type
+ * @param length The length of each array being combined
+ * @param x_loc Pointer to the local array
+ * @param x_glob Pointer to global array pointers
+ * @return Error code
+ */
+template <typename val_t, typename func_t>
+gdf_error treeReduce(SNMGinfo& env, size_t length, val_t* x_loc, val_t** x_glob){
+  auto i = env.get_thread_num();
+  auto p = env.get_num_threads();
+  env.setup_peer_access();
+  int rank = 1;
+  while(rank < p){
+    // Copy local data to the receiver's global buffer
+    if((i - rank) % (rank * 2) == 0){
+      int receiver = i - rank;
+      cudaMemcpyPeer(x_glob[receiver], receiver, x_loc, i, length*sizeof(val_t));
+      cudaCheckError();
+    }
+
+    // Sync everything now. This shouldn't be required as cudaMemcpyPeer is supposed to synchronize...
+    sync_all();
+
+    // Reduce the data from the receiver's global buffer with its local one
+    if(i % (rank * 2) == 0 && i + rank < p){
+      func_t op;
+      thrust::transform(rmm::exec_policy(nullptr)->on(nullptr),
+                        x_glob[i],
+                        x_glob[i] + length,
+                        x_loc,
+                        x_loc,
+                        op);
+      cudaCheckError();
+    }
+    rank *= 2;
+  }
+
+  // Thread 0 copies it's local result into it's global space
+  if (i == 0) {
+    cudaMemcpy(x_glob[i], x_loc, sizeof(val_t) * length, cudaMemcpyDefault);
+    cudaCheckError();
+  }
+
+  // Sync everything before returning
+  sync_all();
+
+  return GDF_SUCCESS;
+}
+
+/**
+ * @tparam val_t The value type
+ * @param length The length of the array being broadcast
+ * @param x_loc The local array for each node
+ * @param x_glob Pointer to the global array pointers
+ * @return Error code
+ */
+template <typename val_t>
+gdf_error treeBroadcast(SNMGinfo& env, size_t length, val_t* x_loc, val_t** x_glob){
+  auto i = env.get_thread_num();
+  auto p = env.get_num_threads();
+  env.setup_peer_access();
+  int rank = 1;
+  while(rank * 2 < p)
+    rank *= 2;
+  for(; rank >= 1; rank /= 2){
+    if(i % (rank * 2) == 0 and i + rank < p){
+      int receiver = i + rank;
+      cudaMemcpyPeer(x_glob[receiver], receiver, x_glob[i], i, sizeof(val_t) * length);
+      cudaCheckError();
+    }
+  }
+
+  // Sync everything before returning
+  sync_all();
+
+  return GDF_SUCCESS;
+}
+
+void print_mem_usage();
+
+} //namespace cugraph