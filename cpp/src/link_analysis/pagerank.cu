/*
 * Copyright (c) 2018, NVIDIA CORPORATION.  All rights reserved.
 *
 * NVIDIA CORPORATION and its licensors retain all intellectual property
 * and proprietary rights in and to this software, related documentation
 * and any modifications thereto.  Any use, reproduction, disclosure or
 * distribution of this software and related documentation without an express
 * license agreement from NVIDIA CORPORATION is strictly prohibited.
 *
 */

// Pagerank solver
// Author: Alex Fender afender@nvidia.com

#include <stdio.h>
#include <stdlib.h>
#include <stddef.h>
#include <string>
 #include <sstream>
#include <iostream>
#include <iomanip>
#include "cub/cub.cuh"
#include <algorithm>
#include <iomanip>

#include <rmm_utils.h>

#include "utilities/graph_utils.cuh"
#include "utilities/error_utils.h"
#include <cugraph.h>

namespace cugraph { 
namespace detail {

#ifdef DEBUG
  #define PR_VERBOSE
#endif
template <typename IndexType, typename ValueType>
bool pagerankIteration(IndexType n, IndexType e, IndexType *cscPtr, IndexType *cscInd,ValueType *cscVal,
                       ValueType alpha, ValueType *a, ValueType *b, float tolerance, int iter, int max_iter,
                       ValueType * &tmp,  void* cub_d_temp_storage, size_t  cub_temp_storage_bytes,
                       ValueType * &pr, ValueType *residual) {
    ValueType  dot_res;
    CUDA_TRY(cub::DeviceSpmv::CsrMV(cub_d_temp_storage, cub_temp_storage_bytes, cscVal,
                                    cscPtr, cscInd, tmp, pr, n, n, e));

    scal(n, alpha, pr);
    dot_res = dot( n, a, tmp);
    axpy(n, dot_res,  b,  pr);
    scal(n, (ValueType)1.0/nrm2(n, pr) , pr);
    axpy(n, (ValueType)-1.0,  pr,  tmp);
    *residual = nrm2(n, tmp);
    if (*residual < tolerance)
    {
        scal(n, (ValueType)1.0/nrm1(n,pr), pr);
        return true;
    }
    else
    {
        if (iter< max_iter)
        {
            std::swap(pr, tmp);
        }
        else
        {
           scal(n, (ValueType)1.0/nrm1(n,pr), pr);
        }
        return false;
    }
}

template <typename IndexType, typename ValueType>
int pagerank(IndexType n, IndexType e, IndexType *cscPtr, IndexType *cscInd, ValueType *cscVal,
             IndexType *prsVtx, ValueType *prsVal, IndexType prsLen, bool has_personalization,
             ValueType alpha, ValueType *a, bool has_guess, float tolerance, int max_iter,
             ValueType * &pagerank_vector, ValueType * &residual) {
  int max_it, i = 0 ;
  float tol;
  bool converged = false;
  ValueType randomProbability = static_cast<ValueType>( 1.0/n);
  ValueType *b=0, *tmp=0;
  void* cub_d_temp_storage = NULL;
  size_t cub_temp_storage_bytes = 0;

  if (max_iter > 0)
      max_it = max_iter;
  else
      max_it =  500;

  if (tolerance == 0.0f)
      tol =  1.0E-6f;
  else if (tolerance < 1.0f && tolerance > 0.0f)
      tol = tolerance;
  else
      return -1;

  if (alpha <= 0.0f || alpha >= 1.0f)
      return -1;

  cudaStream_t stream{nullptr};

  ALLOC_TRY((void**)&b, sizeof(ValueType) * n, stream);
#if 1/* temporary solution till https://github.com/NVlabs/cub/issues/162 is resolved */
  CUDA_TRY(cudaMalloc((void**)&tmp, sizeof(ValueType) * n));
#else
  ALLOC_TRY((void**)&tmp, sizeof(ValueType) * n, stream);
#endif
  CUDA_CHECK_LAST();

  if (!has_guess) {
       fill(n, pagerank_vector, randomProbability);
       fill(n, tmp, randomProbability);
  }
  else {
    copy(n, pagerank_vector, tmp);
  }

  if (has_personalization) {
    ValueType sum = nrm1(prsLen, prsVal);
    if (static_cast<ValueType>(0) == sum) {
      fill(n, b, randomProbability);
    } else {
      scal(n, static_cast<ValueType>(1.0/sum), prsVal);
      fill(n, b, static_cast<ValueType>(0));
      scatter(prsLen, prsVal, b, prsVtx);
    }
  } else {
    fill(n, b, randomProbability);
  }
  update_dangling_nodes(n, a, alpha);

  CUDA_TRY(cub::DeviceSpmv::CsrMV(cub_d_temp_storage, cub_temp_storage_bytes, cscVal,
                                  cscPtr, cscInd, tmp, pagerank_vector, n, n, e));
   // Allocate temporary storage
  ALLOC_TRY ((void**)&cub_d_temp_storage, cub_temp_storage_bytes, stream);
  CUDA_CHECK_LAST()
#ifdef PR_VERBOSE
  std::stringstream ss;
  ss.str(std::string());
  ss <<" ------------------PageRank------------------"<< std::endl;
  ss <<" --------------------------------------------"<< std::endl;
  ss << std::setw(10) << "Iteration" << std::setw(15) << "Residual" << std::endl;
  ss <<" --------------------------------------------"<< std::endl;
  std::cout<<ss.str();
#endif

  while (!converged && i < max_it)
  {
      i++;
      converged = pagerankIteration(n, e, cscPtr, cscInd, cscVal,
                                    alpha, a, b, tol, i, max_it, tmp,
                                    cub_d_temp_storage, cub_temp_storage_bytes,
                                    pagerank_vector, residual);
#ifdef PR_VERBOSE
      ss.str(std::string());
      ss << std::setw(10) << i ;
      ss.precision(3);
      ss << std::setw(15) << std::scientific << *residual  << std::endl;
      std::cout<<ss.str();
#endif
  }
  #ifdef PR_VERBOSE
  std::cout <<" --------------------------------------------"<< std::endl;
  #endif
  //printv(n,pagerank_vector,0);

  ALLOC_FREE_TRY(b, stream);
#if 1/* temporary solution till https://github.com/NVlabs/cub/issues/162 is resolved */
  CUDA_TRY(cudaFree(tmp));
#else
  ALLOC_FREE_TRY(tmp, stream);
#endif
  ALLOC_FREE_TRY(cub_d_temp_storage, stream);

  return converged ? 0 : 1;
}

//template int pagerank<int, half> (  int n, int e, int *cscPtr, int *cscInd,half *cscVal, half alpha, half *a, bool has_guess, float tolerance, int max_iter, half * &pagerank_vector, half * &residual);
template int pagerank<int, float> (  int n, int e, int *cscPtr, int *cscInd,float *cscVal,
        int *prsVtx, float *prsVal, int prsLen, bool has_personalization,
        float alpha, float *a, bool has_guess, float tolerance, int max_iter, float * &pagerank_vector, float * &residual);
template int pagerank<int, double> (  int n, int e, int *cscPtr, int *cscInd,double *cscVal,
        int *prsVtx,  double *prsVal, int prsLen, bool has_personalization,
        double alpha, double *a, bool has_guess, float tolerance, int max_iter, double * &pagerank_vector, double * &residual);

} } //namespace

template <typename WT>
gdf_error gdf_pagerank_impl (gdf_graph *graph,
                      gdf_column *pagerank,
                      gdf_column *personalization_subset, gdf_column *personalization_values,
                      float alpha = 0.85,
                      float tolerance = 1e-4, int max_iter = 200,
                      bool has_guess = false) {
  bool has_personalization = false;
  int *prsVtx = nullptr;
  WT  *prsVal = nullptr;
  int prsLen = 0;
  CUGRAPH_EXPECTS((personalization_subset == nullptr) == (personalization_values == nullptr), "Invalid API parameter");
  if (personalization_subset != nullptr) {
    has_personalization = true;
    prsVtx = reinterpret_cast<int*>(personalization_subset->data);
    prsVal = reinterpret_cast<WT* >(personalization_values->data);
    prsLen = reinterpret_cast<int >(personalization_subset->size);
    CUGRAPH_EXPECTS(pagerank->dtype == personalization_values->dtype, "Invalid API parameter");
    CUGRAPH_EXPECTS(personalization_subset->dtype == GDF_INT32, "Unsupported data type");
    CUGRAPH_EXPECTS(personalization_subset->size == personalization_values->size, "Column size mismatch");
    CUGRAPH_EXPECTS(personalization_subset->null_count == 0 , "Input column has non-zero null count");
    CUGRAPH_EXPECTS(personalization_values->null_count == 0 , "Input column has non-zero null count");
  }
  CUGRAPH_EXPECTS( graph->edgeList != nullptr, "Invalid API parameter" );
  CUGRAPH_EXPECTS( graph->edgeList->src_indices->size == graph->edgeList->dest_indices->size, "Column size mismatch" );
  CUGRAPH_EXPECTS( graph->edgeList->src_indices->dtype == graph->edgeList->dest_indices->dtype, "Unsupported data type" );
  CUGRAPH_EXPECTS( graph->edgeList->src_indices->null_count == 0 , "Input column has non-zero null count");
  CUGRAPH_EXPECTS( graph->edgeList->dest_indices->null_count == 0 , "Input column has non-zero null count");
  CUGRAPH_EXPECTS( pagerank != nullptr , "Invalid API parameter" );
  CUGRAPH_EXPECTS( pagerank->data != nullptr , "Invalid API parameter" );
  CUGRAPH_EXPECTS( pagerank->null_count == 0 , "Input column has non-zero null count");
  CUGRAPH_EXPECTS( pagerank->size > 0 , "Invalid API parameter" );

  int m=pagerank->size, nnz = graph->edgeList->src_indices->size, status = 0;
  WT *d_pr, *d_val = nullptr, *d_leaf_vector = nullptr;
  WT res = 1.0;
  WT *residual = &res;

  if (graph->transposedAdjList == nullptr) {
    gdf_add_transposed_adj_list(graph);
  }
  cudaStream_t stream{nullptr};
  ALLOC_TRY((void**)&d_leaf_vector, sizeof(WT) * m, stream);
  ALLOC_TRY((void**)&d_val, sizeof(WT) * nnz , stream);
#if 1/* temporary solution till https://github.com/NVlabs/cub/issues/162 is resolved */
  CUDA_TRY(cudaMalloc((void**)&d_pr, sizeof(WT) * m));
#else
  ALLOC_TRY((void**)&d_pr, sizeof(WT) * m, stream);
#endif

  //  The templating for HT_matrix_csc_coo assumes that m, nnz and data are all the same type
  cugraph::detail::HT_matrix_csc_coo(m, nnz, (int *)graph->transposedAdjList->offsets->data, (int *)graph->transposedAdjList->indices->data, d_val, d_leaf_vector);

  if (has_guess)
  {
<<<<<<< HEAD
    CUGRAPH_EXPECTS( pagerank->data != nullptr, "Column must be valid" );
    cugraph::copy<WT>(m, (WT*)pagerank->data, d_pr);
=======
    GDF_REQUIRE( pagerank->data != nullptr, GDF_VALIDITY_UNSUPPORTED );
    cugraph::detail::copy<WT>(m, (WT*)pagerank->data, d_pr);
>>>>>>> 3c557124
  }

  status = cugraph::detail::pagerank<int32_t,WT>( m,nnz, (int*)graph->transposedAdjList->offsets->data, (int*)graph->transposedAdjList->indices->data, d_val,
          prsVtx, prsVal, prsLen, has_personalization,
    alpha, d_leaf_vector, has_guess, tolerance, max_iter, d_pr, residual);

  if (status !=0)
    switch ( status ) {
      case -1: std::cerr<< "Error : bad parameters in Pagerank"<<std::endl; return GDF_CUDA_ERROR;
      case 1: std::cerr<< "Warning : Pagerank did not reached the desired tolerance"<<std::endl;  return GDF_CUDA_ERROR;
      default:  std::cerr<< "Pagerank failed"<<std::endl;  return GDF_CUDA_ERROR;
    }

  cugraph::detail::copy<WT>(m, d_pr, (WT*)pagerank->data);

  ALLOC_FREE_TRY(d_val, stream);
#if 1/* temporary solution till https://github.com/NVlabs/cub/issues/162 is resolved */
  CUDA_TRY(cudaFree(d_pr));
#else
  ALLOC_FREE_TRY(d_pr, stream);
#endif
  ALLOC_FREE_TRY(d_leaf_vector, stream);

  return GDF_SUCCESS;
}

gdf_error gdf_pagerank(gdf_graph *graph, gdf_column *pagerank,
        gdf_column *personalization_subset, gdf_column *personalization_values,
        float alpha, float tolerance, int max_iter, bool has_guess) {
  //
  //  page rank operates on CSR and can't currently support 64-bit integers.
  //
  //  If csr doesn't exist, create it.  Then check type to make sure it is 32-bit.
  //
  CUGRAPH_EXPECTS(graph->adjList != nullptr || graph->edgeList != nullptr, "Invalid API parameter");
  gdf_error err = gdf_add_adj_list(graph);
  if (err != GDF_SUCCESS)
    return err;

  CUGRAPH_EXPECTS(graph->adjList->offsets->dtype == GDF_INT32, "Unsupported data type");
  CUGRAPH_EXPECTS(graph->adjList->indices->dtype == GDF_INT32, "Unsupported data type");

  switch (pagerank->dtype) {
    case GDF_FLOAT32:   return gdf_pagerank_impl<float>(graph, pagerank,
                                personalization_subset, personalization_values,
                                alpha, tolerance, max_iter, has_guess);
    case GDF_FLOAT64:   return gdf_pagerank_impl<double>(graph, pagerank,
                                personalization_subset, personalization_values,
                                alpha, tolerance, max_iter, has_guess);
    default: return GDF_UNSUPPORTED_DTYPE;
  }
}
<|MERGE_RESOLUTION|>--- conflicted
+++ resolved
@@ -240,13 +240,8 @@
 
   if (has_guess)
   {
-<<<<<<< HEAD
     CUGRAPH_EXPECTS( pagerank->data != nullptr, "Column must be valid" );
-    cugraph::copy<WT>(m, (WT*)pagerank->data, d_pr);
-=======
-    GDF_REQUIRE( pagerank->data != nullptr, GDF_VALIDITY_UNSUPPORTED );
     cugraph::detail::copy<WT>(m, (WT*)pagerank->data, d_pr);
->>>>>>> 3c557124
   }
 
   status = cugraph::detail::pagerank<int32_t,WT>( m,nnz, (int*)graph->transposedAdjList->offsets->data, (int*)graph->transposedAdjList->indices->data, d_val,
@@ -298,4 +293,4 @@
                                 alpha, tolerance, max_iter, has_guess);
     default: return GDF_UNSUPPORTED_DTYPE;
   }
-}
+}