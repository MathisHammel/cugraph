/*
 * Copyright (c) 2020, NVIDIA CORPORATION.
 *
 * Licensed under the Apache License, Version 2.0 (the "License");
 * you may not use this file except in compliance with the License.
 * You may obtain a copy of the License at
 *
 *     http://www.apache.org/licenses/LICENSE-2.0
 *
 * Unless required by applicable law or agreed to in writing, software
 * distributed under the License is distributed on an "AS IS" BASIS,
 * WITHOUT WARRANTIES OR CONDITIONS OF ANY KIND, either express or implied.
 * See the License for the specific language governing permissions and
 * limitations under the License.
 */

#include <traversal/bfs_ref.h>
#include <utilities/base_fixture.hpp>
#include <utilities/test_utilities.hpp>

#include <raft/error.hpp>
#include <raft/handle.hpp>

#include <thrust/device_vector.h>

#include <gmock/gmock.h>

#include <algorithms.hpp>
#include <graph.hpp>

#include <fstream>
#include <queue>
#include <stack>
#include <utility>

#ifndef TEST_EPSILON
#define TEST_EPSILON 0.0001
#endif

// NOTE: Defines under which values the difference should  be discarded when
// considering values are close to zero
//  i.e: Do we consider that the difference between 1.3e-9 and 8.e-12 is
// significant
#ifndef TEST_ZERO_THRESHOLD
#define TEST_ZERO_THRESHOLD 1e-10
#endif

// ============================================================================
// C++ Reference Implementation
// ============================================================================

template <typename vertex_t, typename edge_t, typename weight_t, typename result_t>
edge_t get_edge_index_from_source_and_destination(vertex_t source_vertex,
                                                  vertex_t destination_vertex,
                                                  vertex_t const *indices,
                                                  edge_t const *offsets)
{
  edge_t index          = -1;
  edge_t first_edge_idx = offsets[source_vertex];
  edge_t last_edge_idx  = offsets[source_vertex + 1];
  auto index_it = std::find(indices + first_edge_idx, indices + last_edge_idx, destination_vertex);
  if (index_it != (indices + last_edge_idx)) { index = std::distance(indices, index_it); }
  return index;
}

template <typename vertex_t, typename edge_t, typename weight_t, typename result_t>
void ref_accumulation(result_t *result,
                      vertex_t const *indices,
                      edge_t const *offsets,
                      vertex_t const number_of_vertices,
                      std::stack<vertex_t> &S,
                      std::vector<std::vector<vertex_t>> &pred,
                      std::vector<double> &sigmas,
                      std::vector<double> &deltas,
                      vertex_t source)
{
  for (vertex_t v = 0; v < number_of_vertices; ++v) { deltas[v] = 0; }
  while (!S.empty()) {
    vertex_t w = S.top();
    S.pop();
    for (vertex_t v : pred[w]) {
      edge_t edge_idx =
        get_edge_index_from_source_and_destination<vertex_t, edge_t, weight_t, result_t>(
          v, w, indices, offsets);
      double coefficient = (sigmas[v] / sigmas[w]) * (1.0 + deltas[w]);

      deltas[v] += coefficient;
      result[edge_idx] += coefficient;
    }
  }
}

// Algorithm 1: Shortest-path vertex betweenness, (Brandes, 2001)
template <typename vertex_t, typename edge_t, typename weight_t, typename result_t>
void reference_edge_betweenness_centrality_impl(vertex_t *indices,
                                                edge_t *offsets,
                                                vertex_t const number_of_vertices,
                                                result_t *result,
                                                vertex_t const *sources,
                                                vertex_t const number_of_sources)
{
  std::queue<vertex_t> Q;
  std::stack<vertex_t> S;
  // NOTE: dist is of type vertex_t not weight_t
  std::vector<vertex_t> dist(number_of_vertices);
  std::vector<std::vector<vertex_t>> pred(number_of_vertices);
  std::vector<double> sigmas(number_of_vertices);
  std::vector<double> deltas(number_of_vertices);

  std::vector<vertex_t> neighbors;

  if (sources) {
    for (vertex_t source_idx = 0; source_idx < number_of_sources; ++source_idx) {
      vertex_t s = sources[source_idx];
      // Step 1: Single-source shortest-paths problem
      //   a. Initialization
      ref_bfs<vertex_t, edge_t>(indices, offsets, number_of_vertices, Q, S, dist, pred, sigmas, s);
      //  Step 2: Accumulation
      //          Back propagation of dependencies
      ref_accumulation<vertex_t, edge_t, weight_t, result_t>(
        result, indices, offsets, number_of_vertices, S, pred, sigmas, deltas, s);
    }
  } else {
    for (vertex_t s = 0; s < number_of_vertices; ++s) {
      // Step 1: Single-source shortest-paths problem
      //   a. Initialization
      ref_bfs<vertex_t, edge_t>(indices, offsets, number_of_vertices, Q, S, dist, pred, sigmas, s);
      //  Step 2: Accumulation
      //          Back propagation of dependencies
      ref_accumulation<vertex_t, edge_t, weight_t, result_t>(
        result, indices, offsets, number_of_vertices, S, pred, sigmas, deltas, s);
    }
  }
}

template <typename vertex_t, typename edge_t, typename weight_t, typename result_t>
void reference_rescale(result_t *result,
                       bool directed,
                       bool normalize,
                       vertex_t const number_of_vertices,
                       edge_t const number_of_edges)
{
  result_t rescale_factor            = static_cast<result_t>(1);
  result_t casted_number_of_vertices = static_cast<result_t>(number_of_vertices);
  if (normalize) {
    if (number_of_vertices > 1) {
      rescale_factor /= ((casted_number_of_vertices) * (casted_number_of_vertices - 1));
    }
  } else {
    if (!directed) { rescale_factor /= static_cast<result_t>(2); }
  }
  for (auto idx = 0; idx < number_of_edges; ++idx) { result[idx] *= rescale_factor; }
}

template <typename vertex_t, typename edge_t, typename weight_t, typename result_t>
void reference_edge_betweenness_centrality(
  cugraph::GraphCSRView<vertex_t, edge_t, weight_t> const &graph,
  result_t *result,
  bool normalize,
  vertex_t const number_of_sources,
  vertex_t const *sources)
{
  vertex_t number_of_vertices = graph.number_of_vertices;
  edge_t number_of_edges      = graph.number_of_edges;
  thrust::host_vector<vertex_t> h_indices(number_of_edges);
  thrust::host_vector<edge_t> h_offsets(number_of_vertices + 1);

  thrust::device_ptr<vertex_t> d_indices((vertex_t *)&graph.indices[0]);
  thrust::device_ptr<edge_t> d_offsets((edge_t *)&graph.offsets[0]);

  thrust::copy(d_indices, d_indices + number_of_edges, h_indices.begin());
  thrust::copy(d_offsets, d_offsets + (number_of_vertices + 1), h_offsets.begin());

  cudaDeviceSynchronize();

  reference_edge_betweenness_centrality_impl<vertex_t, edge_t, weight_t, result_t>(
    &h_indices[0], &h_offsets[0], number_of_vertices, result, sources, number_of_sources);
  reference_rescale<vertex_t, edge_t, weight_t, result_t>(
    result, graph.prop.directed, normalize, number_of_vertices, number_of_edges);
}

// =============================================================================
// Utility functions
// =============================================================================
// Compare while allowing relatie error of epsilon
// zero_threshold indicates when  we should drop comparison for small numbers
template <typename T, typename precision_t>
bool compare_close(const T &a, const T &b, const precision_t epsilon, precision_t zero_threshold)
{
  return ((zero_threshold > a && zero_threshold > b)) ||
         (a >= b * (1.0 - epsilon)) && (a <= b * (1.0 + epsilon));
}

// =============================================================================
// Test Suite
// =============================================================================
// Defines Betweenness Centrality UseCase
// SSSP's test suite code uses type of Graph parameter that could be used
// (MTX / RMAT)
typedef struct EdgeBC_Usecase_t {
  std::string config_;     // Path to graph file
  std::string file_path_;  // Complete path to graph using dataset_root_dir
  int number_of_sources_;  // Starting point from the traversal
  EdgeBC_Usecase_t(const std::string &config, int number_of_sources)
    : config_(config), number_of_sources_(number_of_sources)
  {
    // assume relative paths are relative to RAPIDS_DATASedge_t_ROOT_DIR
    // FIXME: Use platform independent stuff from c++14/17 on compiler update
    const std::string &rapidsDatasetRootDir = cugraph::test::get_rapids_dataset_root_dir();
    if ((config_ != "") && (config_[0] != '/')) {
      file_path_ = rapidsDatasetRootDir + "/" + config_;
    } else {
      file_path_ = config_;
    }
  };
} EdgeBC_Usecase;

class Tests_EdgeBC : public ::testing::TestWithParam<EdgeBC_Usecase> {
  raft::handle_t handle;

 public:
  Tests_EdgeBC() {}
  static void SetupTestCase() {}
  static void TearDownTestCase() {}

  virtual void SetUp() {}
  virtual void TearDown() {}
  // FIXME: Should normalize be part of the configuration instead?
  // vertex_t         vertex identifier data type
  // edge_t         edge identifier data type
  // weight_t         edge weight data type
  // result_t   result data type
  // normalize  should the result be normalized
  template <typename vertex_t,
            typename edge_t,
            typename weight_t,
            typename result_t,
            bool normalize>
  void run_current_test(const EdgeBC_Usecase &configuration)
  {
    // Step 1: Construction of the graph based on configuration
    bool is_directed = false;
    auto csr         = cugraph::test::generate_graph_csr_from_mm<vertex_t, edge_t, weight_t>(
      is_directed, configuration.file_path_);
    cudaDeviceSynchronize();
    cugraph::GraphCSRView<vertex_t, edge_t, weight_t> G = csr->view();
    G.prop.directed                                     = is_directed;
    CUDA_TRY(cudaGetLastError());
    std::vector<result_t> result(G.number_of_edges, 0);
    std::vector<result_t> expected(G.number_of_edges, 0);

    // Step 2: Generation of sources based on configuration
    //         if number_of_sources_ is 0 then sources must be nullptr
    //         Otherwise we only  use the first k values
    ASSERT_TRUE(configuration.number_of_sources_ >= 0 &&
                configuration.number_of_sources_ <= G.number_of_vertices)
      << "Number number of sources should be >= 0 and"
      << " less than the number of vertices in the graph";
    std::vector<vertex_t> sources(configuration.number_of_sources_);
    thrust::sequence(thrust::host, sources.begin(), sources.end(), 0);

    vertex_t *sources_ptr = nullptr;
    if (configuration.number_of_sources_ > 0) { sources_ptr = sources.data(); }

    reference_edge_betweenness_centrality(
      G, expected.data(), normalize, configuration.number_of_sources_, sources_ptr);

    sources_ptr = nullptr;
    if (configuration.number_of_sources_ > 0) { sources_ptr = sources.data(); }

<<<<<<< HEAD
    thrust::device_vector<result_t> d_result(G.number_of_edges);
    cugraph::edge_betweenness_centrality(handle,
=======
    rmm::device_vector<result_t> d_result(G.number_of_edges);
    cugraph::edge_betweenness_centrality(handle_,
>>>>>>> 4492e751
                                         G,
                                         d_result.data().get(),
                                         normalize,
                                         static_cast<weight_t *>(nullptr),
                                         configuration.number_of_sources_,
                                         sources_ptr);
    CUDA_TRY(cudaMemcpy(result.data(),
                        d_result.data().get(),
                        sizeof(result_t) * G.number_of_edges,
                        cudaMemcpyDeviceToHost));
    for (int i = 0; i < G.number_of_edges; ++i)
      EXPECT_TRUE(compare_close(result[i], expected[i], TEST_EPSILON, TEST_ZERO_THRESHOLD))
        << "[MISMATCH] vaid = " << i << ", cugraph = " << result[i]
        << " expected = " << expected[i];
  }
};

// ============================================================================
// Tests
// ============================================================================
// Verifiy Un-Normalized results
TEST_P(Tests_EdgeBC, CheckFP32_NO_NORMALIZE)
{
  run_current_test<int, int, float, float, false>(GetParam());
}

TEST_P(Tests_EdgeBC, CheckFP64_NO_NORMALIZE)
{
  run_current_test<int, int, double, double, false>(GetParam());
}

// Verifiy Normalized results
TEST_P(Tests_EdgeBC, CheckFP32_NORMALIZE)
{
  run_current_test<int, int, float, float, true>(GetParam());
}

TEST_P(Tests_EdgeBC, CheckFP64_NORMALIZE)
{
  run_current_test<int, int, double, double, true>(GetParam());
}

INSTANTIATE_TEST_CASE_P(simple_test,
                        Tests_EdgeBC,
                        ::testing::Values(EdgeBC_Usecase("test/datasets/karate.mtx", 0),
                                          EdgeBC_Usecase("test/datasets/netscience.mtx", 0),
                                          EdgeBC_Usecase("test/datasets/netscience.mtx", 4),
                                          EdgeBC_Usecase("test/datasets/wiki2003.mtx", 4),
                                          EdgeBC_Usecase("test/datasets/wiki-Talk.mtx", 4)));

CUGRAPH_TEST_PROGRAM_MAIN()<|MERGE_RESOLUTION|>--- conflicted
+++ resolved
@@ -268,13 +268,8 @@
     sources_ptr = nullptr;
     if (configuration.number_of_sources_ > 0) { sources_ptr = sources.data(); }
 
-<<<<<<< HEAD
-    thrust::device_vector<result_t> d_result(G.number_of_edges);
+    rmm::device_vector<result_t> d_result(G.number_of_edges);
     cugraph::edge_betweenness_centrality(handle,
-=======
-    rmm::device_vector<result_t> d_result(G.number_of_edges);
-    cugraph::edge_betweenness_centrality(handle_,
->>>>>>> 4492e751
                                          G,
                                          d_result.data().get(),
                                          normalize,
