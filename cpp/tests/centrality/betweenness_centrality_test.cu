--- conflicted
+++ resolved
@@ -198,7 +198,7 @@
 }
 
 template <typename VT, typename ET, typename WT, typename result_t>
-void reference_betweenness_centrality(cugraph::experimental::GraphCSR<VT, ET, WT> const &graph,
+void reference_betweenness_centrality(cugraph::experimental::GraphCSRView<VT, ET, WT> const &graph,
                                       result_t *result,
                                       bool normalize,
                                       bool endpoints,  // This is not yet implemented
@@ -225,14 +225,14 @@
 }
 // Explicit declaration
 template void reference_betweenness_centrality<int, int, float, float>(
-  cugraph::experimental::GraphCSR<int, int, float> const &,
+  cugraph::experimental::GraphCSRView<int, int, float> const &,
   float *,
   bool,
   bool,
   const int,
   int const *);
 template void reference_betweenness_centrality<int, int, double, double>(
-  cugraph::experimental::GraphCSR<int, int, double> const &,
+  cugraph::experimental::GraphCSRView<int, int, double> const &,
   double *,
   bool,
   bool,
@@ -342,10 +342,9 @@
     bool is_directed = false;
     generate_graph_csr<VT, ET, WT>(csr_result, m, nnz, is_directed, configuration.file_path_);
     cudaDeviceSynchronize();
-    cugraph::experimental::GraphCSR<VT, ET, WT> G(
+    cugraph::experimental::GraphCSRView<VT, ET, WT> G(
       csr_result.rowOffsets, csr_result.colIndices, csr_result.edgeWeights, m, nnz);
     G.prop.directed = is_directed;
-
     CUDA_CHECK_LAST();
     std::vector<result_t> result(G.number_of_vertices, 0);
     std::vector<result_t> expected(G.number_of_vertices, 0);
@@ -449,7 +448,7 @@
     bool is_directed = false;
     generate_graph_csr<VT, ET, WT>(csr_result, m, nnz, is_directed, configuration.file_path_);
     cudaDeviceSynchronize();
-    cugraph::experimental::GraphCSR<VT, ET, WT> G(
+    cugraph::experimental::GraphCSRView<VT, ET, WT> G(
       csr_result.rowOffsets, csr_result.colIndices, csr_result.edgeWeights, m, nnz);
     G.prop.directed = is_directed;
 
@@ -549,15 +548,10 @@
   run_current_test<int, int, float, float, true, false>(GetParam());
 }
 
-<<<<<<< HEAD
 TEST_P(Tests_BC, CheckFP64_NORMALIZE_NO_ENPOINTS)
 {
   run_current_test<int, int, double, double, true, false>(GetParam());
 }
-=======
-  cugraph::experimental::GraphCSRView<int, int, float> G(
-    d_graph_offsets.data().get(), d_graph_indices.data().get(), nullptr, num_verts, num_edges);
->>>>>>> 083ffea7
 
 // TODO: Currently endpoints throws and exception as it is not supported
 TEST_P(Tests_BC, CheckFP32_NORMALIZE_ENDPOINTS)
