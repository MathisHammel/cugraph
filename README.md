--- conflicted
+++ resolved
@@ -238,11 +238,7 @@
 
 cuGraph builds with C++14 features.  By default, we build cuGraph with the latest ABI (the ABI changed with C++11).  The version of cuDF pointed to in the conda installation above is build with the new ABI.
 
-<<<<<<< HEAD
 If you see link errors indicating trouble finding functions that use C++ strings when trying to build cugraph you may have an ABI incompatibility.
-=======
-If you see link errors indicating trouble finding functions that use C++ strings when trying to build cuGraph you may have an ABI incompatibility.
->>>>>>> 9a3fc589
 
 There are a couple of complications that may make this a problem:
 * if you need to link in a library built with the old ABI, you may need to build the entire tool chain from source using the old ABI.
