# This file is generated by `rapids-dependency-file-generator`.
# To make changes, edit ../../dependencies.yaml and run `rapids-dependency-file-generator`.
channels:
- rapidsai
- rapidsai-nightly
- dask/label/dev
- pytorch
- pyg
- dglteam/label/cu118
- conda-forge
- nvidia
dependencies:
- aiohttp
- c-compiler
- cmake>=3.26.4
- cuda-version=11.8
- cudatoolkit
- cudf==23.12.*
- cupy>=12.0.0
- cxx-compiler
- cython>=3.0.0
<<<<<<< HEAD
- dask-core>=2023.7.1
- dask-cuda==23.12.*
- dask-cudf==23.12.*
- dask>=2023.7.1
- distributed>=2023.7.1
=======
- dask-core==2023.9.2
- dask-cuda==23.10.*
- dask-cudf==23.10.*
- dask==2023.9.2
- distributed==2023.9.2
>>>>>>> b24121fc
- doxygen
- fsspec>=0.6.0
- gcc_linux-64=11.*
- gmock>=1.13.0
- graphviz
- gtest>=1.13.0
- ipython
- libcudf==23.12.*
- libcugraphops==23.12.*
- libraft-headers==23.12.*
- libraft==23.12.*
- librmm==23.12.*
- nbsphinx
- nccl>=2.9.9
- networkx>=2.5.1
- networkx>=3.0
- ninja
- notebook>=0.5.0
- numba>=0.57
- numpy>=1.21
- numpydoc
- nvcc_linux-64=11.8
- openmpi
- packaging>=21
- pandas
- pre-commit
- pydata-sphinx-theme
- pylibcugraphops==23.12.*
- pylibraft==23.12.*
- pytest
- pytest-benchmark
- pytest-cov
- pytest-mpl
- pytest-xdist
- python-louvain
- raft-dask==23.12.*
- recommonmark
- requests
- rmm==23.12.*
- scikit-build>=0.13.1
- scikit-learn>=0.23.1
- scipy
- setuptools>=61.0.0
- sphinx-copybutton
- sphinx-markdown-tables
- sphinx<6
- sphinxcontrib-websupport
- ucx-proc=*=gpu
<<<<<<< HEAD
- ucx-py==0.35.*
=======
- ucx-py==0.34.*
- wheel
>>>>>>> b24121fc
name: all_cuda-118_arch-x86_64<|MERGE_RESOLUTION|>--- conflicted
+++ resolved
@@ -19,19 +19,11 @@
 - cupy>=12.0.0
 - cxx-compiler
 - cython>=3.0.0
-<<<<<<< HEAD
-- dask-core>=2023.7.1
+- dask-core==2023.9.2
 - dask-cuda==23.12.*
 - dask-cudf==23.12.*
 - dask>=2023.7.1
 - distributed>=2023.7.1
-=======
-- dask-core==2023.9.2
-- dask-cuda==23.10.*
-- dask-cudf==23.10.*
-- dask==2023.9.2
-- distributed==2023.9.2
->>>>>>> b24121fc
 - doxygen
 - fsspec>=0.6.0
 - gcc_linux-64=11.*
@@ -80,10 +72,6 @@
 - sphinx<6
 - sphinxcontrib-websupport
 - ucx-proc=*=gpu
-<<<<<<< HEAD
 - ucx-py==0.35.*
-=======
-- ucx-py==0.34.*
 - wheel
->>>>>>> b24121fc
 name: all_cuda-118_arch-x86_64