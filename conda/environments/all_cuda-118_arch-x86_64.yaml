# This file is generated by `rapids-dependency-file-generator`.
# To make changes, edit ../../dependencies.yaml and run `rapids-dependency-file-generator`.
channels:
- rapidsai
- rapidsai-nightly
- dask/label/dev
- conda-forge
- nvidia
dependencies:
- aiohttp
- c-compiler
- cmake>=3.23.1,!=3.25.0
- cudatoolkit=11.8
- cudf==23.6.*
- cupy>=12.0.0
- cxx-compiler
- cython>=0.29,<0.30
- dask-core==2023.3.2
- dask-cuda==23.6.*
- dask-cudf==23.6.*
- dask==2023.3.2
- distributed==2023.3.2.1
- doxygen
- fsspec[http]>=0.6.0
- gcc_linux-64=11.*
- gmock>=1.13.0
- graphviz
- gtest>=1.13.0
- ipython
- libcudf=23.6.*
- libcugraphops=23.6.*
- libraft-headers=23.6.*
- libraft=23.6.*
- librmm=23.6.*
- nbsphinx
- nccl>=2.9.9
- networkx>=2.5.1
- ninja
- notebook>=0.5.0
- numba>=0.57
- numpy>=1.21
- numpydoc
- nvcc_linux-64=11.8
- openmpi
- pandas
- pre-commit
- pydata-sphinx-theme
- pylibcugraphops=23.6.*
- pylibraft==23.6.*
- pytest
- pytest-benchmark
- pytest-cov
- pytest-xdist
- python-louvain
- raft-dask==23.6.*
- recommonmark
- requests
- rmm==23.6.*
- scikit-build>=0.13.1,<0.17.2
- scikit-learn>=0.23.1
- scipy
- sphinx-copybutton
- sphinx-markdown-tables
- sphinx<6
- sphinxcontrib-websupport
- ucx-proc=*=gpu
<<<<<<< HEAD
- ucx-py=0.31.*
=======
- ucx-py==0.32.*
>>>>>>> aee61812
name: all_cuda-118_arch-x86_64<|MERGE_RESOLUTION|>--- conflicted
+++ resolved
@@ -64,9 +64,5 @@
 - sphinx<6
 - sphinxcontrib-websupport
 - ucx-proc=*=gpu
-<<<<<<< HEAD
-- ucx-py=0.31.*
-=======
 - ucx-py==0.32.*
->>>>>>> aee61812
 name: all_cuda-118_arch-x86_64