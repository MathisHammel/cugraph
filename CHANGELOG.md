--- conflicted
+++ resolved
@@ -17,11 +17,8 @@
 - PR #941 Regression python/cudf fix
 - PR #945 Simplified benchmark --no-rmm-reinit option, updated default options
 - PR #946 Install meta packages for dependencies
-<<<<<<< HEAD
 - PR #952 Updated get_test_data.sh to also (optionally) download and install datasets for benchmark runs
-=======
 - PR #953 fix setting RAFT_DIR from the RAFT_PATH env var
->>>>>>> 0c16562d
 
 ## Bug Fixes
 - PR #936 Update Force Atlas 2 doc and wrapper
