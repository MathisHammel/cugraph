
# cuGraph 0.6.0 (Date TBD)

## New Features

- PR #73 Weighted Jaccard bindings
- PR #41 RMAT graph bindings
- PR #43 Louvain binings
- PR #44 SSSP bindings
- PR #47 BSF bindings
- PR #53 New Repo structure
- PR #67 RMM Integration with rmm as as submodule
- PR #82 Spectral Clustering bindings
- PR #82 Clustering metrics binding
- PR #85 Helper functions on python Graph object

## Improvements

- PR #50 Reorganize directory structure to match cuDF
- PR #85 Deleted setup.py and setup.cfg which had been replaced
<<<<<<< HEAD
- PR #95 Code clean up
=======
- PR #97 Updated python tests to speed them up
>>>>>>> 6be3ec8c

## Bug Fixes

- PR #48 ABI Fixes
- PR #72 Bug fix for segfault issue getting transpose from adjacency list


# cuGraph 0.5.0 (28 Jan 2019)
<|MERGE_RESOLUTION|>--- conflicted
+++ resolved
@@ -18,11 +18,9 @@
 
 - PR #50 Reorganize directory structure to match cuDF
 - PR #85 Deleted setup.py and setup.cfg which had been replaced
-<<<<<<< HEAD
 - PR #95 Code clean up
-=======
 - PR #97 Updated python tests to speed them up
->>>>>>> 6be3ec8c
+
 
 ## Bug Fixes
 
