--- conflicted
+++ resolved
@@ -3,11 +3,8 @@
 ## New Features
 - PR #1245 Add functions to add pandas and numpy compatibility
 - PR #1260 Add katz_centrality mnmg wrapper
-<<<<<<< HEAD
+- PR #1264 CuPy sparse matrix input support for WCC, SCC, SSSP, and BFS
 - PR #1274 Add generic from_edgelist() API
-=======
-- PR #1264 CuPy sparse matrix input support for WCC, SCC, SSSP, and BFS
->>>>>>> 337a2f6e
 
 ## Improvements
 - PR #1227 Pin cmake policies to cmake 3.17 version
