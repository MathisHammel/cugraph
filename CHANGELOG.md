--- conflicted
+++ resolved
@@ -3,22 +3,14 @@
 ## New Features
 - PR #937 Add wrapper for gunrock HITS algorithm
 - PR #939 Updated Notebooks to include new features and benchmarks
-<<<<<<< HEAD
 - PR #944 MG pagerank (dask)
 - PR #947 MG pagerank (CUDA)
+- PR #963 Renumbering refactor, add multi GPU support
 - PR #964 MG BFS (CUDA)
 - PR #990 MG Consolidation
 - PR #993 Add persistent Handle for Comms
+- PR #979 Add hypergraph implementation to convert DataFrames into Graphs
 - PR #1018 MG personalized pagerank
-=======
-- PR #944 OPG pagerank (dask)
-- PR #947 OPG pagerank (CUDA)
-- PR #963 Renumbering refactor, add multi GPU support
-- PR #964 OPG BFS (CUDA)
-- PR #990 MG Consolidation
-- PR #993 Add persistent Handle for Comms
-- PR #979 Add hypergraph implementation to convert DataFrames into Graphs
->>>>>>> 14b7fd50
 
 ## Improvements
 - PR #898 Add Edge Betweenness Centrality, and endpoints to BC
