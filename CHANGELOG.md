# cuGraph 0.7.0 (Date TBD)

## New Features
- PR #195 Added Graph.get_two_hop_neighbors() method
- PR #195 Updated Jaccard and Weighted Jaccard to accept lists of vertex pairs to compute for
- PR #202 Added methods to compute the overlap coefficient and weighted overlap coefficient
<<<<<<< HEAD
- PR #220 Added bindings for Nvgraph triangle counting
...
=======
- PR #210 Expose degree calculation kernel via python API
>>>>>>> bee02530

## Improvements
- PR #157 Removed cudatoolkit dependency in setup.py
- PR #185 Update docs version
- PR #194 Open source nvgraph in cugraph repository #194
- PR #190 Added a copy option in graph creation
- PR #196 Fix typos in readme intro
- PR #207 mtx2csv script
- PR #203 Added small datasets directly in the repo 
- PR #215 Simplified get_rapids_dataset_root_dir(), set a default value for the root dir

## Bug Fixes
- PR #169 Disable terminal output in sssp
- PR #191 Fix double upload bug
- PR #181 Fixed crash/rmm free error when edge values provided
- PR #193 Fixed segfault when egde values not provided
- PR #190 Fixed a memory reference counting error between cudf & cugraph
- PR #190 Fixed a language level warning (cython)
- PR #214 Removed throw exception from dtor in TC
- PR #211 Remove hardcoded dataset paths, replace with build var that can be overridden with an env var
- PR #206 Updated versions in conda envs
<<<<<<< HEAD
- PR #220 Fixed bugs in Nvgraph triangle counting
=======
- PR #218 Update c_graph.pyx 
>>>>>>> bee02530

# cuGraph 0.6.0 (22 Mar 2019)

## New Features

- PR #73 Weighted Jaccard bindings
- PR #41 RMAT graph bindings
- PR #43 Louvain binings
- PR #44 SSSP bindings
- PR #47 BSF bindings
- PR #53 New Repo structure
- PR #67 RMM Integration with rmm as as submodule
- PR #82 Spectral Clustering bindings
- PR #82 Clustering metrics binding
- PR #85 Helper functions on python Graph object
- PR #106 Add gpu/build.sh file for gpuCI

## Improvements

- PR #50 Reorganize directory structure to match cuDF
- PR #85 Deleted setup.py and setup.cfg which had been replaced
- PR #95 Code clean up
- PR #96 Relocated mmio.c and mmio.h (external files) to thirdparty/mmio
- PR #97 Updated python tests to speed them up
- PR #100 Added testing for returned vertex and edge identifiers  
- PR #105 Updated python code to follow PEP8 (fixed flake8 complaints)
- PR #121 Cleaned up READEME file
- PR #130 Update conda build recipes
- PR #144 Documentation for top level functions

## Bug Fixes

- PR #48 ABI Fixes
- PR #72 Bug fix for segfault issue getting transpose from adjacency list
- PR #105 Bug fix for memory leaks and python test failures
- PR #110 Bug fix for segfault calling Louvain with only edge list
- PR #115 Fixes for changes in cudf 0.6, pick up RMM from cudf instead of thirdpary
- PR #116 Added netscience.mtx dataset to datasets.tar.gz
- PR #120 Bug fix for segfault calling spectral clustering with only edge list
- PR #123 Fixed weighted Jaccard to assume the input weights are given as a cudf.Series
- PR #152 Fix conda package version string
- PR #160 Added additional link directory to support building on CentOS-7

# cuGraph 0.5.0 (28 Jan 2019)
<|MERGE_RESOLUTION|>--- conflicted
+++ resolved
@@ -4,12 +4,9 @@
 - PR #195 Added Graph.get_two_hop_neighbors() method
 - PR #195 Updated Jaccard and Weighted Jaccard to accept lists of vertex pairs to compute for
 - PR #202 Added methods to compute the overlap coefficient and weighted overlap coefficient
-<<<<<<< HEAD
+- PR #210 Expose degree calculation kernel via python API
 - PR #220 Added bindings for Nvgraph triangle counting
 ...
-=======
-- PR #210 Expose degree calculation kernel via python API
->>>>>>> bee02530
 
 ## Improvements
 - PR #157 Removed cudatoolkit dependency in setup.py
@@ -31,11 +28,8 @@
 - PR #214 Removed throw exception from dtor in TC
 - PR #211 Remove hardcoded dataset paths, replace with build var that can be overridden with an env var
 - PR #206 Updated versions in conda envs
-<<<<<<< HEAD
+- PR #218 Update c_graph.pyx 
 - PR #220 Fixed bugs in Nvgraph triangle counting
-=======
-- PR #218 Update c_graph.pyx 
->>>>>>> bee02530
 
 # cuGraph 0.6.0 (22 Mar 2019)
 
