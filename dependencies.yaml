# Dependency list for https://github.com/rapidsai/dependency-file-generator
files:
  all:
    output: [conda]
    matrix:
      cuda: ["11.8", "12.5"]
      arch: [x86_64]
    includes:
      - checks
      - common_build
      - cpp_build
      - cuda
      - cuda_version
      - docs
      - python_build_rapids
      - python_build_wheel
      - python_build_cythonize
      - depends_on_rmm
      - depends_on_cudf
      - depends_on_dask_cudf
      - depends_on_pylibraft
      - depends_on_raft_dask
        # Deprecate pylibcugraphops
      - depends_on_pylibcugraphops
      - depends_on_pylibwholegraph
      - depends_on_cupy
      - depends_on_pytorch
      - python_run_cugraph
      - test_notebook
      - test_python_common
      - test_python_cugraph
      - test_python_pylibcugraph
  checks:
    output: none
    includes:
      - checks
      - py_version
  docs:
    output: none
    includes:
      - cuda_version
      - docs
      - py_version
        # Deprecate pylibcugraphops
      - depends_on_pylibcugraphops
  test_cpp:
    output: none
    includes:
      - cuda_version
      - test_cpp
  test_notebooks:
    output: none
    includes:
      - cuda_version
      - py_version
      - test_notebook
      - test_python_common
      - test_python_cugraph
  test_python:
    output: none
    includes:
      - cuda_version
      - depends_on_cudf
      - depends_on_pylibwholegraph
      - depends_on_pytorch
      - py_version
      - test_python_common
      - test_python_cugraph
      - test_python_pylibcugraph
  py_build_cugraph:
    output: pyproject
    pyproject_dir: python/cugraph
    extras:
      table: build-system
    includes:
      - python_build_rapids
      - python_build_cythonize
  py_rapids_build_cugraph:
    output: pyproject
    pyproject_dir: python/cugraph
    extras:
      table: tool.rapids-build-backend
      key: requires
    includes:
      - common_build
      - depends_on_rmm
      - depends_on_pylibraft
      - depends_on_pylibcugraph
  py_run_cugraph:
    output: pyproject
    pyproject_dir: python/cugraph
    extras:
      table: project
    includes:
      - depends_on_rmm
      - depends_on_cudf
      - depends_on_dask_cudf
      - depends_on_raft_dask
      - depends_on_pylibcugraph
      - depends_on_cupy
      - python_run_cugraph
  py_test_cugraph:
    output: pyproject
    pyproject_dir: python/cugraph
    extras:
      table: project.optional-dependencies
      key: test
    includes:
      - test_python_common
      - test_python_cugraph
      - depends_on_pylibwholegraph
  py_build_pylibcugraph:
    output: pyproject
    pyproject_dir: python/pylibcugraph
    extras:
      table: build-system
    includes:
      - python_build_rapids
      - python_build_cythonize
  py_rapids_build_pylibcugraph:
    output: pyproject
    pyproject_dir: python/pylibcugraph
    extras:
      table: tool.rapids-build-backend
      key: requires
    includes:
      - common_build
      - depends_on_rmm
      - depends_on_pylibraft
  py_run_pylibcugraph:
    output: pyproject
    pyproject_dir: python/pylibcugraph
    extras:
      table: project
    includes:
      - cuda_wheels
      - depends_on_rmm
      - depends_on_pylibraft
  py_test_pylibcugraph:
    output: pyproject
    pyproject_dir: python/pylibcugraph
    extras:
      table: project.optional-dependencies
      key: test
    includes:
      - depends_on_cudf
      - test_python_common
      - test_python_pylibcugraph
  py_build_cugraph_service_client:
    output: pyproject
    pyproject_dir: python/cugraph-service/client
    extras:
      table: build-system
    includes:
      - python_build_rapids
      - python_build_wheel
  py_run_cugraph_service_client:
    output: pyproject
    pyproject_dir: python/cugraph-service/client
    extras:
      table: project
    includes:
      - python_run_cugraph_service_client
  py_build_cugraph_service_server:
    output: pyproject
    pyproject_dir: python/cugraph-service/server
    extras:
      table: build-system
    includes:
      - python_build_rapids
      - python_build_wheel
  py_run_cugraph_service_server:
    output: pyproject
    pyproject_dir: python/cugraph-service/server
    extras:
      table: project
    includes:
      - depends_on_rmm
      - depends_on_cudf
      - depends_on_dask_cudf
      - depends_on_cupy
      - python_run_cugraph_service_server
  py_test_cugraph_service_server:
    output: pyproject
    pyproject_dir: python/cugraph-service/server
    extras:
      table: project.optional-dependencies
      key: test
    includes:
      - test_python_common
      - test_python_cugraph
channels:
  - rapidsai
  - rapidsai-nightly
  - dask/label/dev
  - conda-forge
  - nvidia
dependencies:
  checks:
    common:
      - output_types: [conda, requirements]
        packages:
          - pre-commit
  cuda_version:
    specific:
      - output_types: conda
        matrices:
          - matrix:
              cuda: "11.2"
            packages:
              - cuda-version=11.2
          - matrix:
              cuda: "11.4"
            packages:
              - cuda-version=11.4
          - matrix:
              cuda: "11.5"
            packages:
              - cuda-version=11.5
          - matrix:
              cuda: "11.8"
            packages:
              - cuda-version=11.8
          - matrix:
              cuda: "12.0"
            packages:
              - cuda-version=12.0
          - matrix:
              cuda: "12.2"
            packages:
              - cuda-version=12.2
          - matrix:
              cuda: "12.5"
            packages:
              - cuda-version=12.5
  cuda:
    specific:
      - output_types: [conda]
        matrices:
          - matrix:
              cuda: "12.*"
            packages:
              - cuda-cudart-dev
              - cuda-nvtx-dev
              - cuda-profiler-api
              - libcublas-dev
              - libcurand-dev
              - libcusolver-dev
              - libcusparse-dev
          - matrix:
              cuda: "11.*"
            packages:
              - cudatoolkit
              - cuda-nvtx
  cuda_wheels:
    specific:
      - output_types: pyproject
        matrices:
          - matrix:
              cuda: "12.*"
              use_cuda_wheels: "true"
            packages:
              - nvidia-cublas-cu12
              - nvidia-curand-cu12
              - nvidia-cusolver-cu12
              - nvidia-cusparse-cu12
          # CUDA 11 does not provide wheels, so use the system libraries instead
          - matrix:
              cuda: "11.*"
              use_cuda_wheels: "true"
            packages:
          # if use_cuda_wheels=false is provided, do not add dependencies on any CUDA wheels
          # (e.g. for DLFW and pip devcontainers)
          - matrix:
              use_cuda_wheels: "false"
            packages:
          # if no matching matrix selectors passed, list the unsuffixed packages
          # (just as a source of documentation, as this populates pyproject.toml in source control)
          - matrix:
            packages:
              - nvidia-cublas
              - nvidia-curand
              - nvidia-cusolver
              - nvidia-cusparse
  common_build:
    common:
      - output_types: [conda, pyproject]
        packages:
          - &cmake_ver cmake>=3.26.4,!=3.30.0
          - ninja
  cpp_build:
    common:
      - output_types: [conda]
        packages:
          - c-compiler
          - cxx-compiler
<<<<<<< HEAD
          - libcudf==24.10.*
          # Deprecate libcugraphops
          - libcugraphops==24.10.*
          - libraft-headers==24.10.*
          - libraft==24.10.*
          - librmm==24.10.*
=======
          - libcudf==24.12.*,>=0.0.0a0
          # Deprecate libcugraphops
          - libcugraphops==24.12.*,>=0.0.0a0
          - libraft-headers==24.12.*,>=0.0.0a0
          - libraft==24.12.*,>=0.0.0a0
          - librmm==24.12.*,>=0.0.0a0
>>>>>>> 1f9e3eb5
          - openmpi # Required for building cpp-mgtests (multi-GPU tests)
    specific:
      - output_types: [conda]
        matrices:
          - matrix:
              arch: x86_64
            packages:
              - gcc_linux-64=11.*
          - matrix:
              arch: aarch64
            packages:
              - gcc_linux-aarch64=11.*
      - output_types: [conda]
        matrices:
          - matrix:
              arch: x86_64
              cuda: "11.8"
            packages:
              - nvcc_linux-64=11.8
          - matrix:
              arch: aarch64
              cuda: "11.8"
            packages:
              - nvcc_linux-aarch64=11.8
          - matrix:
              cuda: "12.*"
            packages:
              - cuda-nvcc
  docs:
    common:
      - output_types: [conda]
        packages:
          - breathe
          - doxygen
          - graphviz
          - ipython
          - nbsphinx
          - numpydoc
          - pydata-sphinx-theme
          - recommonmark
          - sphinx-copybutton
          - sphinx-markdown-tables
          - sphinx<6
          - sphinxcontrib-websupport
  py_version:
    specific:
      - output_types: [conda]
        matrices:
          - matrix:
              py: "3.10"
            packages:
              - python=3.10
          - matrix:
              py: "3.11"
            packages:
              - python=3.11
          - matrix:
              py: "3.12"
            packages:
              - python=3.12
          - matrix:
            packages:
              - python>=3.10,<3.13
  python_build_rapids:
    common:
      - output_types: [conda, pyproject, requirements]
        packages:
          - rapids-build-backend>=0.3.1,<0.4.0.dev0
  python_build_wheel:
    common:
      - output_types: [conda, pyproject, requirements]
        packages:
          - setuptools>=61.0.0
          - wheel
  python_build_cythonize:
    common:
      - output_types: [conda, pyproject, requirements]
        packages:
          - cython>=3.0.0
      - output_types: conda
        packages:
          - scikit-build-core>=0.10.0
      - output_types: [pyproject, requirements]
        packages:
          - scikit-build-core[pyproject]>=0.10.0
  python_run_cugraph:
    common:
      - output_types: [conda, pyproject]
        packages:
<<<<<<< HEAD
          - &dask rapids-dask-dependency==24.10.*
          - &dask_cuda dask-cuda==24.10.*
=======
          - &dask rapids-dask-dependency==24.12.*,>=0.0.0a0
          - &dask_cuda dask-cuda==24.12.*,>=0.0.0a0
>>>>>>> 1f9e3eb5
          - &numba numba>=0.57
          - &numpy numpy>=1.23,<3.0a0
      - output_types: conda
        packages:
          - aiohttp
          - fsspec>=0.6.0
          - requests
          - nccl>=2.19
          - ucx-proc=*=gpu
<<<<<<< HEAD
          - &ucx_py_unsuffixed ucx-py==0.40.*
=======
          - &ucx_py_unsuffixed ucx-py==0.41.*,>=0.0.0a0
>>>>>>> 1f9e3eb5
      - output_types: pyproject
        packages:
            # cudf uses fsspec but is protocol independent. cugraph
            # dataset APIs require [http] extras for use with cudf.
          - fsspec[http]>=0.6.0
    specific:
      - output_types: pyproject
        matrices:
          - matrix:
              cuda: "11.*"
              cuda_suffixed: "true"
            packages:
<<<<<<< HEAD
              - &ucx_py_cu11 ucx-py-cu11==0.40.*
=======
              - &ucx_py_cu11 ucx-py-cu11==0.41.*,>=0.0.0a0
>>>>>>> 1f9e3eb5
          - matrix:
              cuda: "12.*"
              cuda_suffixed: "true"
            packages:
<<<<<<< HEAD
              - &ucx_py_cu12 ucx-py-cu12==0.40.*
          - matrix:
            packages:
              - *ucx_py_unsuffixed
  python_run_nx_cugraph:
    common:
      - output_types: [conda, pyproject]
        packages:
          - networkx>=3.0
          - *numpy
  python_run_cugraph_dgl:
    common:
      - output_types: [conda, pyproject]
        packages:
          - *numba
          - *numpy
    specific:
      - output_types: [pyproject]
        matrices:
          - matrix:
              cuda: "11.*"
              cuda_suffixed: "true"
            packages:
              - &cugraph_cu11 cugraph-cu11==24.10.*
          - matrix:
              cuda: "12.*"
              cuda_suffixed: "true"
            packages:
              - &cugraph_cu12 cugraph-cu12==24.10.*
          - matrix:
            packages:
              - &cugraph_unsuffixed cugraph==24.10.*
  python_run_cugraph_pyg:
    common:
      - output_types: [conda, pyproject]
        packages:
          - *numba
          - *numpy
    specific:
      - output_types: [pyproject]
        matrices:
          - matrix:
              cuda: "11.*"
              cuda_suffixed: "true"
            packages:
              - *cugraph_cu11
          - matrix:
              cuda: "12.*"
              cuda_suffixed: "true"
            packages:
              - *cugraph_cu12
          - matrix:
            packages:
              - *cugraph_unsuffixed
=======
              - &ucx_py_cu12 ucx-py-cu12==0.41.*,>=0.0.0a0
          - matrix:
            packages:
              - *ucx_py_unsuffixed
>>>>>>> 1f9e3eb5
  python_run_cugraph_service_client:
    common:
      - output_types: [conda, pyproject]
        packages:
          - &thrift thriftpy2!=0.5.0,!=0.5.1
  python_run_cugraph_service_server:
    common:
      - output_types: [conda, pyproject]
        packages:
          - *dask
          - *dask_cuda
          - *numba
          - *numpy
          - *thrift
      - output_types: conda
        packages:
          - *ucx_py_unsuffixed
    specific:
      - output_types: pyproject
        matrices:
          - matrix:
              cuda: "11.*"
              cuda_suffixed: "true"
            packages:
              - &cugraph_cu11 cugraph-cu11==24.12.*,>=0.0.0a0
              - cugraph-service-client-cu11==24.12.*,>=0.0.0a0
              - *ucx_py_cu11
          - matrix:
              cuda: "12.*"
              cuda_suffixed: "true"
            packages:
              - &cugraph_cu12 cugraph-cu12==24.12.*,>=0.0.0a0
              - cugraph-service-client-cu12==24.12.*,>=0.0.0a0
              - *ucx_py_cu12
          - matrix:
            packages:
<<<<<<< HEAD
              - *cugraph_unsuffixed
              - cugraph-service-client==24.10.*
=======
              - &cugraph_unsuffixed cugraph==24.12.*,>=0.0.0a0
              - cugraph-service-client==24.12.*,>=0.0.0a0
>>>>>>> 1f9e3eb5
              - *ucx_py_unsuffixed
  test_cpp:
    common:
      - output_types: conda
        packages:
          - *cmake_ver
  test_notebook:
    common:
      - output_types: [conda, requirements]
        packages:
          - certifi
          - ipython
          - notebook>=0.5.0
      - output_types: [conda]
        packages:
          - wget
  test_python_common:
    common:
      - output_types: [conda, pyproject]
        packages:
          - pandas
          - pytest
          - pytest-benchmark
          - pytest-cov
          - pytest-xdist
          - scipy
  test_python_cugraph:
    common:
      - output_types: [conda, pyproject]
        packages:
          - certifi
          - networkx>=2.5.1
          - *numpy
          - python-louvain
          - scikit-learn>=0.23.1
      - output_types: [conda]
        packages:
<<<<<<< HEAD
          - &pylibwholegraph_unsuffixed pylibwholegraph==24.10.*
=======
          - &pylibwholegraph_unsuffixed pylibwholegraph==24.12.*,>=0.0.0a0
>>>>>>> 1f9e3eb5
          - *thrift
  test_python_pylibcugraph:
    common:
      - output_types: [conda, pyproject]
        packages:
          - *numpy

  depends_on_pytorch:
    common:
      - output_types: [conda]
        packages:
          - &pytorch_conda pytorch>=2.3,<2.5a0
          - torchdata
          - pydantic
          - ogb
          - torchmetrics

    specific:
      - output_types: [requirements]
        matrices:
          - matrix: {cuda: "12.*"}
            packages:
              - --extra-index-url=https://download.pytorch.org/whl/cu121
          - matrix: {cuda: "11.*"}
            packages:
              - --extra-index-url=https://download.pytorch.org/whl/cu118
          - {matrix: null, packages: null}
      - output_types: [requirements, pyproject]
        matrices:
          - matrix: {cuda: "12.*"}
            packages:
              - &pytorch_pip torch>=2.3
              - &tensordict tensordict>=0.1.2
          - matrix: {cuda: "11.*"}
            packages:
              - *pytorch_pip
              - *tensordict
          - {matrix: null, packages: [*pytorch_pip, *tensordict]}

  depends_on_pylibwholegraph:
    common:
      - output_types: conda
        packages:
          - *pylibwholegraph_unsuffixed
      - output_types: requirements
        packages:
          # pip recognizes the index as a global option for the requirements.txt file
          - --extra-index-url=https://pypi.nvidia.com
          - --extra-index-url=https://pypi.anaconda.org/rapidsai-wheels-nightly/simple
    specific:
      - output_types: [requirements, pyproject]
        matrices:
          - matrix:
              cuda: "12.*"
              cuda_suffixed: "true"
            packages:
<<<<<<< HEAD
              - pylibwholegraph-cu12==24.10.*
=======
              - pylibwholegraph-cu12==24.12.*,>=0.0.0a0
>>>>>>> 1f9e3eb5
          - matrix:
              cuda: "11.*"
              cuda_suffixed: "true"
            packages:
<<<<<<< HEAD
              - pylibwholegraph-cu11==24.10.*
=======
              - pylibwholegraph-cu11==24.12.*,>=0.0.0a0
>>>>>>> 1f9e3eb5
          - {matrix: null, packages: [*pylibwholegraph_unsuffixed]}

  depends_on_rmm:
    common:
      - output_types: conda
        packages:
<<<<<<< HEAD
          - &rmm_unsuffixed rmm==24.10.*
=======
          - &rmm_unsuffixed rmm==24.12.*,>=0.0.0a0
>>>>>>> 1f9e3eb5
      - output_types: requirements
        packages:
          # pip recognizes the index as a global option for the requirements.txt file
          - --extra-index-url=https://pypi.nvidia.com
          - --extra-index-url=https://pypi.anaconda.org/rapidsai-wheels-nightly/simple
    specific:
      - output_types: [requirements, pyproject]
        matrices:
          - matrix:
              cuda: "12.*"
              cuda_suffixed: "true"
            packages:
<<<<<<< HEAD
              - rmm-cu12==24.10.*
=======
              - rmm-cu12==24.12.*,>=0.0.0a0
>>>>>>> 1f9e3eb5
          - matrix:
              cuda: "11.*"
              cuda_suffixed: "true"
            packages:
<<<<<<< HEAD
              - rmm-cu11==24.10.*
=======
              - rmm-cu11==24.12.*,>=0.0.0a0
>>>>>>> 1f9e3eb5
          - {matrix: null, packages: [*rmm_unsuffixed]}

  depends_on_cudf:
    common:
      - output_types: conda
        packages:
<<<<<<< HEAD
          - &cudf_unsuffixed cudf==24.10.*
=======
          - &cudf_unsuffixed cudf==24.12.*,>=0.0.0a0
>>>>>>> 1f9e3eb5
      - output_types: requirements
        packages:
          # pip recognizes the index as a global option for the requirements.txt file
          - --extra-index-url=https://pypi.nvidia.com
          - --extra-index-url=https://pypi.anaconda.org/rapidsai-wheels-nightly/simple
    specific:
      - output_types: [requirements, pyproject]
        matrices:
          - matrix:
              cuda: "12.*"
              cuda_suffixed: "true"
            packages:
<<<<<<< HEAD
              - cudf-cu12==24.10.*
=======
              - cudf-cu12==24.12.*,>=0.0.0a0
>>>>>>> 1f9e3eb5
          - matrix:
              cuda: "11.*"
              cuda_suffixed: "true"
            packages:
<<<<<<< HEAD
              - cudf-cu11==24.10.*
=======
              - cudf-cu11==24.12.*,>=0.0.0a0
>>>>>>> 1f9e3eb5
          - {matrix: null, packages: [*cudf_unsuffixed]}

  depends_on_dask_cudf:
    common:
      - output_types: conda
        packages:
<<<<<<< HEAD
          - &dask_cudf_unsuffixed dask-cudf==24.10.*
=======
          - &dask_cudf_unsuffixed dask-cudf==24.12.*,>=0.0.0a0
>>>>>>> 1f9e3eb5
      - output_types: requirements
        packages:
          # pip recognizes the index as a global option for the requirements.txt file
          - --extra-index-url=https://pypi.nvidia.com
          - --extra-index-url=https://pypi.anaconda.org/rapidsai-wheels-nightly/simple
    specific:
      - output_types: [requirements, pyproject]
        matrices:
          - matrix:
              cuda: "12.*"
              cuda_suffixed: "true"
            packages:
<<<<<<< HEAD
              - dask-cudf-cu12==24.10.*
=======
              - dask-cudf-cu12==24.12.*,>=0.0.0a0
>>>>>>> 1f9e3eb5
          - matrix:
              cuda: "11.*"
              cuda_suffixed: "true"
            packages:
<<<<<<< HEAD
              - dask-cudf-cu11==24.10.*
=======
              - dask-cudf-cu11==24.12.*,>=0.0.0a0
>>>>>>> 1f9e3eb5
          - {matrix: null, packages: [*dask_cudf_unsuffixed]}

  depends_on_pylibraft:
    common:
      - output_types: conda
        packages:
<<<<<<< HEAD
          - &pylibraft_unsuffixed pylibraft==24.10.*
=======
          - &pylibraft_unsuffixed pylibraft==24.12.*,>=0.0.0a0
>>>>>>> 1f9e3eb5
      - output_types: requirements
        packages:
          # pip recognizes the index as a global option for the requirements.txt file
          - --extra-index-url=https://pypi.nvidia.com
          - --extra-index-url=https://pypi.anaconda.org/rapidsai-wheels-nightly/simple
    specific:
      - output_types: [requirements, pyproject]
        matrices:
          - matrix:
              cuda: "12.*"
              cuda_suffixed: "true"
            packages:
<<<<<<< HEAD
              - pylibraft-cu12==24.10.*
=======
              - pylibraft-cu12==24.12.*,>=0.0.0a0
>>>>>>> 1f9e3eb5
          - matrix:
              cuda: "11.*"
              cuda_suffixed: "true"
            packages:
<<<<<<< HEAD
              - pylibraft-cu11==24.10.*
=======
              - pylibraft-cu11==24.12.*,>=0.0.0a0
>>>>>>> 1f9e3eb5
          - {matrix: null, packages: [*pylibraft_unsuffixed]}

  depends_on_raft_dask:
    common:
      - output_types: conda
        packages:
<<<<<<< HEAD
          - &raft_dask_unsuffixed raft-dask==24.10.*
=======
          - &raft_dask_unsuffixed raft-dask==24.12.*,>=0.0.0a0
>>>>>>> 1f9e3eb5
      - output_types: requirements
        packages:
          # pip recognizes the index as a global option for the requirements.txt file
          - --extra-index-url=https://pypi.nvidia.com
          - --extra-index-url=https://pypi.anaconda.org/rapidsai-wheels-nightly/simple
    specific:
      - output_types: [requirements, pyproject]
        matrices:
          - matrix:
              cuda: "12.*"
              cuda_suffixed: "true"
            packages:
<<<<<<< HEAD
              - raft-dask-cu12==24.10.*
=======
              - raft-dask-cu12==24.12.*,>=0.0.0a0
>>>>>>> 1f9e3eb5
          - matrix:
              cuda: "11.*"
              cuda_suffixed: "true"
            packages:
<<<<<<< HEAD
              - raft-dask-cu11==24.10.*
=======
              - raft-dask-cu11==24.12.*,>=0.0.0a0
>>>>>>> 1f9e3eb5
          - {matrix: null, packages: [*raft_dask_unsuffixed]}

  depends_on_pylibcugraph:
    common:
      - output_types: conda
        packages:
<<<<<<< HEAD
          - &pylibcugraph_unsuffixed pylibcugraph==24.10.*
=======
          - &pylibcugraph_unsuffixed pylibcugraph==24.12.*,>=0.0.0a0
>>>>>>> 1f9e3eb5
      - output_types: requirements
        packages:
          # pip recognizes the index as a global option for the requirements.txt file
          - --extra-index-url=https://pypi.nvidia.com
          - --extra-index-url=https://pypi.anaconda.org/rapidsai-wheels-nightly/simple
    specific:
      - output_types: [requirements, pyproject]
        matrices:
          - matrix:
              cuda: "12.*"
              cuda_suffixed: "true"
            packages:
<<<<<<< HEAD
              - pylibcugraph-cu12==24.10.*
=======
              - pylibcugraph-cu12==24.12.*,>=0.0.0a0
>>>>>>> 1f9e3eb5
          - matrix:
              cuda: "11.*"
              cuda_suffixed: "true"
            packages:
<<<<<<< HEAD
              - pylibcugraph-cu11==24.10.*
=======
              - pylibcugraph-cu11==24.12.*,>=0.0.0a0
>>>>>>> 1f9e3eb5
          - {matrix: null, packages: [*pylibcugraph_unsuffixed]}

  # deprecate pylibcugraphops
  depends_on_pylibcugraphops:
    common:
      - output_types: conda
        packages:
<<<<<<< HEAD
          - &pylibcugraphops_unsuffixed pylibcugraphops==24.10.*
=======
          - &pylibcugraphops_unsuffixed pylibcugraphops==24.12.*,>=0.0.0a0
>>>>>>> 1f9e3eb5
      - output_types: requirements
        packages:
          # pip recognizes the index as a global option for the requirements.txt file
          - --extra-index-url=https://pypi.nvidia.com
          - --extra-index-url=https://pypi.anaconda.org/rapidsai-wheels-nightly/simple
    specific:
      - output_types: [requirements, pyproject]
        matrices:
          - matrix:
              cuda: "12.*"
              cuda_suffixed: "true"
            packages:
<<<<<<< HEAD
              - pylibcugraphops-cu12==24.10.*
=======
              - pylibcugraphops-cu12==24.12.*,>=0.0.0a0
>>>>>>> 1f9e3eb5
          - matrix:
              cuda: "11.*"
              cuda_suffixed: "true"
            packages:
<<<<<<< HEAD
              - pylibcugraphops-cu11==24.10.*
=======
              - pylibcugraphops-cu11==24.12.*,>=0.0.0a0
>>>>>>> 1f9e3eb5
          - {matrix: null, packages: [*pylibcugraphops_unsuffixed]}

  depends_on_cupy:
    common:
      - output_types: conda
        packages:
          - cupy>=12.0.0
    # NOTE: This is intentionally not broken into groups by a 'cuda_suffixed' selector like
    #       other packages with -cu{nn}x suffixes in this file.
    #       All RAPIDS wheel builds (including in devcontainers) expect cupy to be suffixed.
    specific:
      - output_types: [requirements, pyproject]
        matrices:
          - matrix: {cuda: "12.*"}
            packages:
              - cupy-cuda12x>=12.0.0
          - matrix: {cuda: "11.*"}
            packages: &cupy_packages_cu11
              - cupy-cuda11x>=12.0.0
          - {matrix: null, packages: *cupy_packages_cu11}<|MERGE_RESOLUTION|>--- conflicted
+++ resolved
@@ -294,21 +294,12 @@
         packages:
           - c-compiler
           - cxx-compiler
-<<<<<<< HEAD
-          - libcudf==24.10.*
-          # Deprecate libcugraphops
-          - libcugraphops==24.10.*
-          - libraft-headers==24.10.*
-          - libraft==24.10.*
-          - librmm==24.10.*
-=======
           - libcudf==24.12.*,>=0.0.0a0
           # Deprecate libcugraphops
           - libcugraphops==24.12.*,>=0.0.0a0
           - libraft-headers==24.12.*,>=0.0.0a0
           - libraft==24.12.*,>=0.0.0a0
           - librmm==24.12.*,>=0.0.0a0
->>>>>>> 1f9e3eb5
           - openmpi # Required for building cpp-mgtests (multi-GPU tests)
     specific:
       - output_types: [conda]
@@ -398,13 +389,8 @@
     common:
       - output_types: [conda, pyproject]
         packages:
-<<<<<<< HEAD
-          - &dask rapids-dask-dependency==24.10.*
-          - &dask_cuda dask-cuda==24.10.*
-=======
           - &dask rapids-dask-dependency==24.12.*,>=0.0.0a0
           - &dask_cuda dask-cuda==24.12.*,>=0.0.0a0
->>>>>>> 1f9e3eb5
           - &numba numba>=0.57
           - &numpy numpy>=1.23,<3.0a0
       - output_types: conda
@@ -414,11 +400,7 @@
           - requests
           - nccl>=2.19
           - ucx-proc=*=gpu
-<<<<<<< HEAD
-          - &ucx_py_unsuffixed ucx-py==0.40.*
-=======
           - &ucx_py_unsuffixed ucx-py==0.41.*,>=0.0.0a0
->>>>>>> 1f9e3eb5
       - output_types: pyproject
         packages:
             # cudf uses fsspec but is protocol independent. cugraph
@@ -431,76 +413,15 @@
               cuda: "11.*"
               cuda_suffixed: "true"
             packages:
-<<<<<<< HEAD
-              - &ucx_py_cu11 ucx-py-cu11==0.40.*
-=======
               - &ucx_py_cu11 ucx-py-cu11==0.41.*,>=0.0.0a0
->>>>>>> 1f9e3eb5
-          - matrix:
-              cuda: "12.*"
-              cuda_suffixed: "true"
-            packages:
-<<<<<<< HEAD
-              - &ucx_py_cu12 ucx-py-cu12==0.40.*
+          - matrix:
+              cuda: "12.*"
+              cuda_suffixed: "true"
+            packages:
+              - &ucx_py_cu12 ucx-py-cu12==0.41.*,>=0.0.0a0
           - matrix:
             packages:
               - *ucx_py_unsuffixed
-  python_run_nx_cugraph:
-    common:
-      - output_types: [conda, pyproject]
-        packages:
-          - networkx>=3.0
-          - *numpy
-  python_run_cugraph_dgl:
-    common:
-      - output_types: [conda, pyproject]
-        packages:
-          - *numba
-          - *numpy
-    specific:
-      - output_types: [pyproject]
-        matrices:
-          - matrix:
-              cuda: "11.*"
-              cuda_suffixed: "true"
-            packages:
-              - &cugraph_cu11 cugraph-cu11==24.10.*
-          - matrix:
-              cuda: "12.*"
-              cuda_suffixed: "true"
-            packages:
-              - &cugraph_cu12 cugraph-cu12==24.10.*
-          - matrix:
-            packages:
-              - &cugraph_unsuffixed cugraph==24.10.*
-  python_run_cugraph_pyg:
-    common:
-      - output_types: [conda, pyproject]
-        packages:
-          - *numba
-          - *numpy
-    specific:
-      - output_types: [pyproject]
-        matrices:
-          - matrix:
-              cuda: "11.*"
-              cuda_suffixed: "true"
-            packages:
-              - *cugraph_cu11
-          - matrix:
-              cuda: "12.*"
-              cuda_suffixed: "true"
-            packages:
-              - *cugraph_cu12
-          - matrix:
-            packages:
-              - *cugraph_unsuffixed
-=======
-              - &ucx_py_cu12 ucx-py-cu12==0.41.*,>=0.0.0a0
-          - matrix:
-            packages:
-              - *ucx_py_unsuffixed
->>>>>>> 1f9e3eb5
   python_run_cugraph_service_client:
     common:
       - output_types: [conda, pyproject]
@@ -537,13 +458,8 @@
               - *ucx_py_cu12
           - matrix:
             packages:
-<<<<<<< HEAD
-              - *cugraph_unsuffixed
-              - cugraph-service-client==24.10.*
-=======
               - &cugraph_unsuffixed cugraph==24.12.*,>=0.0.0a0
               - cugraph-service-client==24.12.*,>=0.0.0a0
->>>>>>> 1f9e3eb5
               - *ucx_py_unsuffixed
   test_cpp:
     common:
@@ -581,11 +497,7 @@
           - scikit-learn>=0.23.1
       - output_types: [conda]
         packages:
-<<<<<<< HEAD
-          - &pylibwholegraph_unsuffixed pylibwholegraph==24.10.*
-=======
           - &pylibwholegraph_unsuffixed pylibwholegraph==24.12.*,>=0.0.0a0
->>>>>>> 1f9e3eb5
           - *thrift
   test_python_pylibcugraph:
     common:
@@ -642,31 +554,19 @@
               cuda: "12.*"
               cuda_suffixed: "true"
             packages:
-<<<<<<< HEAD
-              - pylibwholegraph-cu12==24.10.*
-=======
               - pylibwholegraph-cu12==24.12.*,>=0.0.0a0
->>>>>>> 1f9e3eb5
-          - matrix:
-              cuda: "11.*"
-              cuda_suffixed: "true"
-            packages:
-<<<<<<< HEAD
-              - pylibwholegraph-cu11==24.10.*
-=======
+          - matrix:
+              cuda: "11.*"
+              cuda_suffixed: "true"
+            packages:
               - pylibwholegraph-cu11==24.12.*,>=0.0.0a0
->>>>>>> 1f9e3eb5
           - {matrix: null, packages: [*pylibwholegraph_unsuffixed]}
 
   depends_on_rmm:
     common:
       - output_types: conda
         packages:
-<<<<<<< HEAD
-          - &rmm_unsuffixed rmm==24.10.*
-=======
           - &rmm_unsuffixed rmm==24.12.*,>=0.0.0a0
->>>>>>> 1f9e3eb5
       - output_types: requirements
         packages:
           # pip recognizes the index as a global option for the requirements.txt file
@@ -679,31 +579,19 @@
               cuda: "12.*"
               cuda_suffixed: "true"
             packages:
-<<<<<<< HEAD
-              - rmm-cu12==24.10.*
-=======
               - rmm-cu12==24.12.*,>=0.0.0a0
->>>>>>> 1f9e3eb5
-          - matrix:
-              cuda: "11.*"
-              cuda_suffixed: "true"
-            packages:
-<<<<<<< HEAD
-              - rmm-cu11==24.10.*
-=======
+          - matrix:
+              cuda: "11.*"
+              cuda_suffixed: "true"
+            packages:
               - rmm-cu11==24.12.*,>=0.0.0a0
->>>>>>> 1f9e3eb5
           - {matrix: null, packages: [*rmm_unsuffixed]}
 
   depends_on_cudf:
     common:
       - output_types: conda
         packages:
-<<<<<<< HEAD
-          - &cudf_unsuffixed cudf==24.10.*
-=======
           - &cudf_unsuffixed cudf==24.12.*,>=0.0.0a0
->>>>>>> 1f9e3eb5
       - output_types: requirements
         packages:
           # pip recognizes the index as a global option for the requirements.txt file
@@ -716,31 +604,19 @@
               cuda: "12.*"
               cuda_suffixed: "true"
             packages:
-<<<<<<< HEAD
-              - cudf-cu12==24.10.*
-=======
               - cudf-cu12==24.12.*,>=0.0.0a0
->>>>>>> 1f9e3eb5
-          - matrix:
-              cuda: "11.*"
-              cuda_suffixed: "true"
-            packages:
-<<<<<<< HEAD
-              - cudf-cu11==24.10.*
-=======
+          - matrix:
+              cuda: "11.*"
+              cuda_suffixed: "true"
+            packages:
               - cudf-cu11==24.12.*,>=0.0.0a0
->>>>>>> 1f9e3eb5
           - {matrix: null, packages: [*cudf_unsuffixed]}
 
   depends_on_dask_cudf:
     common:
       - output_types: conda
         packages:
-<<<<<<< HEAD
-          - &dask_cudf_unsuffixed dask-cudf==24.10.*
-=======
           - &dask_cudf_unsuffixed dask-cudf==24.12.*,>=0.0.0a0
->>>>>>> 1f9e3eb5
       - output_types: requirements
         packages:
           # pip recognizes the index as a global option for the requirements.txt file
@@ -753,31 +629,19 @@
               cuda: "12.*"
               cuda_suffixed: "true"
             packages:
-<<<<<<< HEAD
-              - dask-cudf-cu12==24.10.*
-=======
               - dask-cudf-cu12==24.12.*,>=0.0.0a0
->>>>>>> 1f9e3eb5
-          - matrix:
-              cuda: "11.*"
-              cuda_suffixed: "true"
-            packages:
-<<<<<<< HEAD
-              - dask-cudf-cu11==24.10.*
-=======
+          - matrix:
+              cuda: "11.*"
+              cuda_suffixed: "true"
+            packages:
               - dask-cudf-cu11==24.12.*,>=0.0.0a0
->>>>>>> 1f9e3eb5
           - {matrix: null, packages: [*dask_cudf_unsuffixed]}
 
   depends_on_pylibraft:
     common:
       - output_types: conda
         packages:
-<<<<<<< HEAD
-          - &pylibraft_unsuffixed pylibraft==24.10.*
-=======
           - &pylibraft_unsuffixed pylibraft==24.12.*,>=0.0.0a0
->>>>>>> 1f9e3eb5
       - output_types: requirements
         packages:
           # pip recognizes the index as a global option for the requirements.txt file
@@ -790,31 +654,19 @@
               cuda: "12.*"
               cuda_suffixed: "true"
             packages:
-<<<<<<< HEAD
-              - pylibraft-cu12==24.10.*
-=======
               - pylibraft-cu12==24.12.*,>=0.0.0a0
->>>>>>> 1f9e3eb5
-          - matrix:
-              cuda: "11.*"
-              cuda_suffixed: "true"
-            packages:
-<<<<<<< HEAD
-              - pylibraft-cu11==24.10.*
-=======
+          - matrix:
+              cuda: "11.*"
+              cuda_suffixed: "true"
+            packages:
               - pylibraft-cu11==24.12.*,>=0.0.0a0
->>>>>>> 1f9e3eb5
           - {matrix: null, packages: [*pylibraft_unsuffixed]}
 
   depends_on_raft_dask:
     common:
       - output_types: conda
         packages:
-<<<<<<< HEAD
-          - &raft_dask_unsuffixed raft-dask==24.10.*
-=======
           - &raft_dask_unsuffixed raft-dask==24.12.*,>=0.0.0a0
->>>>>>> 1f9e3eb5
       - output_types: requirements
         packages:
           # pip recognizes the index as a global option for the requirements.txt file
@@ -827,31 +679,19 @@
               cuda: "12.*"
               cuda_suffixed: "true"
             packages:
-<<<<<<< HEAD
-              - raft-dask-cu12==24.10.*
-=======
               - raft-dask-cu12==24.12.*,>=0.0.0a0
->>>>>>> 1f9e3eb5
-          - matrix:
-              cuda: "11.*"
-              cuda_suffixed: "true"
-            packages:
-<<<<<<< HEAD
-              - raft-dask-cu11==24.10.*
-=======
+          - matrix:
+              cuda: "11.*"
+              cuda_suffixed: "true"
+            packages:
               - raft-dask-cu11==24.12.*,>=0.0.0a0
->>>>>>> 1f9e3eb5
           - {matrix: null, packages: [*raft_dask_unsuffixed]}
 
   depends_on_pylibcugraph:
     common:
       - output_types: conda
         packages:
-<<<<<<< HEAD
-          - &pylibcugraph_unsuffixed pylibcugraph==24.10.*
-=======
           - &pylibcugraph_unsuffixed pylibcugraph==24.12.*,>=0.0.0a0
->>>>>>> 1f9e3eb5
       - output_types: requirements
         packages:
           # pip recognizes the index as a global option for the requirements.txt file
@@ -864,20 +704,12 @@
               cuda: "12.*"
               cuda_suffixed: "true"
             packages:
-<<<<<<< HEAD
-              - pylibcugraph-cu12==24.10.*
-=======
               - pylibcugraph-cu12==24.12.*,>=0.0.0a0
->>>>>>> 1f9e3eb5
-          - matrix:
-              cuda: "11.*"
-              cuda_suffixed: "true"
-            packages:
-<<<<<<< HEAD
-              - pylibcugraph-cu11==24.10.*
-=======
+          - matrix:
+              cuda: "11.*"
+              cuda_suffixed: "true"
+            packages:
               - pylibcugraph-cu11==24.12.*,>=0.0.0a0
->>>>>>> 1f9e3eb5
           - {matrix: null, packages: [*pylibcugraph_unsuffixed]}
 
   # deprecate pylibcugraphops
@@ -885,11 +717,7 @@
     common:
       - output_types: conda
         packages:
-<<<<<<< HEAD
-          - &pylibcugraphops_unsuffixed pylibcugraphops==24.10.*
-=======
           - &pylibcugraphops_unsuffixed pylibcugraphops==24.12.*,>=0.0.0a0
->>>>>>> 1f9e3eb5
       - output_types: requirements
         packages:
           # pip recognizes the index as a global option for the requirements.txt file
@@ -902,20 +730,12 @@
               cuda: "12.*"
               cuda_suffixed: "true"
             packages:
-<<<<<<< HEAD
-              - pylibcugraphops-cu12==24.10.*
-=======
               - pylibcugraphops-cu12==24.12.*,>=0.0.0a0
->>>>>>> 1f9e3eb5
-          - matrix:
-              cuda: "11.*"
-              cuda_suffixed: "true"
-            packages:
-<<<<<<< HEAD
-              - pylibcugraphops-cu11==24.10.*
-=======
+          - matrix:
+              cuda: "11.*"
+              cuda_suffixed: "true"
+            packages:
               - pylibcugraphops-cu11==24.12.*,>=0.0.0a0
->>>>>>> 1f9e3eb5
           - {matrix: null, packages: [*pylibcugraphops_unsuffixed]}
 
   depends_on_cupy:
