# Dependency list for https://github.com/rapidsai/dependency-file-generator
files:
  all:
    output: [conda]
    matrix:
      cuda: ["11.8", "12.2"]
      arch: [x86_64]
    includes:
      - checks
      - common_build
      - cpp_build
      - cuda
      - cuda_version
      - docs
      - python_build_wheel
      - python_build_cythonize
      - depends_on_rmm
      - depends_on_cudf
      - depends_on_dask_cudf
      - depends_on_pylibraft
      - depends_on_raft_dask
      - depends_on_pylibcugraphops
      - depends_on_pylibwholegraph
      - depends_on_cupy
      - depends_on_pytorch
      - python_run_cugraph
      - python_run_nx_cugraph
      - python_run_cugraph_dgl
      - python_run_cugraph_pyg
      - test_notebook
      - test_python_common
      - test_python_cugraph
      - test_python_pylibcugraph
      - test_python_nx_cugraph
  checks:
    output: none
    includes:
      - checks
      - py_version
  docs:
    output: none
    includes:
      - cuda_version
      - docs
      - py_version
      - depends_on_pylibcugraphops
  test_cpp:
    output: none
    includes:
      - cuda_version
      - test_cpp
  test_notebooks:
    output: none
    includes:
      - cuda_version
      - py_version
      - test_notebook
      - test_python_common
      - test_python_cugraph
  test_python:
    output: none
    includes:
      - cuda_version
      - depends_on_cudf
      - depends_on_pylibwholegraph
      - depends_on_pytorch
      - py_version
      - test_python_common
      - test_python_cugraph
      - test_python_pylibcugraph
  py_build_cugraph:
    output: pyproject
    pyproject_dir: python/cugraph
    extras:
      table: build-system
    includes:
      - common_build
      - depends_on_rmm
      - depends_on_pylibraft
      - depends_on_pylibcugraph
      - python_build_cythonize
  py_run_cugraph:
    output: pyproject
    pyproject_dir: python/cugraph
    extras:
      table: project
    includes:
      - depends_on_rmm
      - depends_on_cudf
      - depends_on_dask_cudf
      - depends_on_raft_dask
      - depends_on_pylibcugraph
      - depends_on_cupy
      - python_run_cugraph
  py_test_cugraph:
    output: pyproject
    pyproject_dir: python/cugraph
    extras:
      table: project.optional-dependencies
      key: test
    includes:
      - test_python_common
      - test_python_cugraph
      - depends_on_pylibwholegraph
  py_build_pylibcugraph:
    output: pyproject
    pyproject_dir: python/pylibcugraph
    extras:
      table: build-system
    includes:
      - common_build
      - depends_on_rmm
      - depends_on_pylibraft
      - python_build_cythonize
  py_run_pylibcugraph:
    output: pyproject
    pyproject_dir: python/pylibcugraph
    extras:
      table: project
    includes:
      - depends_on_rmm
      - depends_on_pylibraft
  py_test_pylibcugraph:
    output: pyproject
    pyproject_dir: python/pylibcugraph
    extras:
      table: project.optional-dependencies
      key: test
    includes:
      - depends_on_cudf
      - test_python_common
      - test_python_pylibcugraph
  py_build_nx_cugraph:
    output: pyproject
    pyproject_dir: python/nx-cugraph
    extras:
      table: build-system
    includes:
      - python_build_wheel
  py_run_nx_cugraph:
    output: pyproject
    pyproject_dir: python/nx-cugraph
    extras:
      table: project
    includes:
      - depends_on_pylibcugraph
      - depends_on_cupy
      - python_run_nx_cugraph
  py_test_nx_cugraph:
    output: pyproject
    pyproject_dir: python/nx-cugraph
    extras:
      table: project.optional-dependencies
      key: test
    includes:
      - test_python_common
      - test_python_nx_cugraph
  py_build_cugraph_dgl:
    output: pyproject
    pyproject_dir: python/cugraph-dgl
    extras:
      table: build-system
    includes:
      - python_build_wheel
  py_run_cugraph_dgl:
    output: pyproject
    pyproject_dir: python/cugraph-dgl
    extras:
      table: project
    includes:
      - python_run_cugraph_dgl
      - depends_on_pylibcugraphops
  py_test_cugraph_dgl:
    output: pyproject
    pyproject_dir: python/cugraph-dgl
    extras:
      table: project.optional-dependencies
      key: test
    includes:
      - test_python_common
      - depends_on_pylibwholegraph
      - depends_on_pytorch
  py_build_cugraph_pyg:
    output: pyproject
    pyproject_dir: python/cugraph-pyg
    extras:
      table: build-system
    includes:
      - python_build_wheel
  py_run_cugraph_pyg:
    output: pyproject
    pyproject_dir: python/cugraph-pyg
    extras:
      table: project
    includes:
      - python_run_cugraph_pyg
      - depends_on_pylibcugraphops
  py_test_cugraph_pyg:
    output: pyproject
    pyproject_dir: python/cugraph-pyg
    extras:
      table: project.optional-dependencies
      key: test
    includes:
      - test_python_common
      - depends_on_pylibwholegraph
      - depends_on_pytorch
  py_build_cugraph_equivariant:
    output: pyproject
    pyproject_dir: python/cugraph-equivariant
    extras:
      table: build-system
    includes:
      - python_build_wheel
  py_run_cugraph_equivariant:
    output: pyproject
    pyproject_dir: python/cugraph-equivariant
    extras:
      table: project
    includes:
      - depends_on_pylibcugraphops
  py_test_cugraph_equivariant:
    output: pyproject
    pyproject_dir: python/cugraph-equivariant
    extras:
      table: project.optional-dependencies
      key: test
    includes:
      - test_python_common
  py_build_cugraph_service_client:
    output: pyproject
    pyproject_dir: python/cugraph-service/client
    extras:
      table: build-system
    includes:
      - python_build_wheel
  py_run_cugraph_service_client:
    output: pyproject
    pyproject_dir: python/cugraph-service/client
    extras:
      table: project
    includes:
      - python_run_cugraph_service_client
  py_build_cugraph_service_server:
    output: pyproject
    pyproject_dir: python/cugraph-service/server
    extras:
      table: build-system
    includes:
      - python_build_wheel
  py_run_cugraph_service_server:
    output: pyproject
    pyproject_dir: python/cugraph-service/server
    extras:
      table: project
    includes:
      - depends_on_rmm
      - depends_on_cudf
      - depends_on_dask_cudf
      - depends_on_cupy
      - python_run_cugraph_service_server
  py_test_cugraph_service_server:
    output: pyproject
    pyproject_dir: python/cugraph-service/server
    extras:
      table: project.optional-dependencies
      key: test
    includes:
      - test_python_common
      - test_python_cugraph
  cugraph_dgl_dev:
    matrix:
      cuda: ["11.8"]
    output: conda
    conda_dir: python/cugraph-dgl/conda
    includes:
      - checks
      - depends_on_pylibcugraphops
      - cugraph_dgl_dev
      - test_python_common
  cugraph_pyg_dev:
    matrix:
      cuda: ["11.8"]
    output: conda
    conda_dir: python/cugraph-pyg/conda
    includes:
      - checks
      - depends_on_pylibcugraphops
      - cugraph_pyg_dev
      - test_python_common
channels:
  - rapidsai
  - rapidsai-nightly
  - dask/label/dev
  - pyg
  - dglteam/label/cu118
  - conda-forge
  - nvidia
dependencies:
  checks:
    common:
      - output_types: [conda, requirements]
        packages:
          - pre-commit
  cuda_version:
    specific:
      - output_types: conda
        matrices:
          - matrix:
              cuda: "11.2"
            packages:
              - cuda-version=11.2
          - matrix:
              cuda: "11.4"
            packages:
              - cuda-version=11.4
          - matrix:
              cuda: "11.5"
            packages:
              - cuda-version=11.5
          - matrix:
              cuda: "11.8"
            packages:
              - cuda-version=11.8
          - matrix:
              cuda: "12.0"
            packages:
              - cuda-version=12.0
          - matrix:
              cuda: "12.2"
            packages:
              - cuda-version=12.2
  cuda:
    specific:
      - output_types: [conda]
        matrices:
          - matrix:
              cuda: "12.*"
            packages:
              - cuda-cudart-dev
              - cuda-nvtx-dev
              - cuda-profiler-api
              - libcublas-dev
              - libcurand-dev
              - libcusolver-dev
              - libcusparse-dev
          - matrix:
              cuda: "11.*"
            packages:
              - cudatoolkit
              - cuda-nvtx
  common_build:
    common:
      - output_types: [conda, pyproject]
        packages:
          - &cmake_ver cmake>=3.26.4
          - ninja
  cpp_build:
    common:
      - output_types: [conda]
        packages:
          - c-compiler
          - cxx-compiler
          - libcudf==24.8.*
          - libcugraphops==24.8.*
          - libraft-headers==24.8.*
          - libraft==24.8.*
          - librmm==24.8.*
<<<<<<< HEAD
          - openmpi=5.0.3=*_104 # Required for building cpp-mgtests (multi-GPU tests)
=======
          - openmpi<5.0.3 # Required for building cpp-mgtests (multi-GPU tests)
>>>>>>> f519ac1b
    specific:
      - output_types: [conda]
        matrices:
          - matrix:
              arch: x86_64
            packages:
              - gcc_linux-64=11.*
          - matrix:
              arch: aarch64
            packages:
              - gcc_linux-aarch64=11.*
      - output_types: [conda]
        matrices:
          - matrix:
              arch: x86_64
              cuda: "11.8"
            packages:
              - nvcc_linux-64=11.8
          - matrix:
              arch: aarch64
              cuda: "11.8"
            packages:
              - nvcc_linux-aarch64=11.8
          - matrix:
              cuda: "12.*"
            packages:
              - cuda-nvcc
  docs:
    common:
      - output_types: [conda]
        packages:
          - breathe
          - doxygen
          - graphviz
          - ipython
          - nbsphinx
          - numpydoc
          - pydata-sphinx-theme
          - recommonmark
          - sphinx-copybutton
          - sphinx-markdown-tables
          - sphinx<6
          - sphinxcontrib-websupport
  py_version:
    specific:
      - output_types: [conda]
        matrices:
          - matrix:
              py: "3.9"
            packages:
              - python=3.9
          - matrix:
              py: "3.10"
            packages:
              - python=3.10
          - matrix:
              py: "3.11"
            packages:
              - python=3.11
          - matrix:
            packages:
              - python>=3.9,<3.12
  python_build_wheel:
    common:
      - output_types: [conda, pyproject, requirements]
        packages:
          - setuptools>=61.0.0
          - wheel
  python_build_cythonize:
    common:
      - output_types: [conda, pyproject, requirements]
        packages:
          - cython>=3.0.0
      - output_types: conda
        packages:
          - scikit-build-core>=0.7.0
      - output_types: [pyproject, requirements]
        packages:
          - scikit-build-core[pyproject]>=0.7.0
  python_run_cugraph:
    common:
      - output_types: [conda, pyproject]
        packages:
          - &dask rapids-dask-dependency==24.8.*
          - &dask_cuda dask-cuda==24.8.*
          - &numba numba>=0.57
          - &numpy numpy>=1.23,<2.0a0
          - &ucx_py ucx-py==0.39.*
      - output_types: conda
        packages:
          - aiohttp
          - fsspec>=0.6.0
          - requests
          - nccl>=2.9.9
          - ucx-proc=*=gpu
      - output_types: pyproject
        packages:
            # cudf uses fsspec but is protocol independent. cugraph
            # dataset APIs require [http] extras for use with cudf.
          - fsspec[http]>=0.6.0
  python_run_nx_cugraph:
    common:
      - output_types: [conda, pyproject]
        packages:
          - networkx>=3.0
          - *numpy
  python_run_cugraph_dgl:
    common:
      - output_types: [conda, pyproject]
        packages:
          - *numba
          - *numpy
      - output_types: [pyproject]
        packages:
          - &cugraph cugraph==24.8.*
  python_run_cugraph_pyg:
    common:
      - output_types: [conda, pyproject]
        packages:
          - *numba
          - *numpy
      - output_types: [pyproject]
        packages:
          - *cugraph
  python_run_cugraph_service_client:
    common:
      - output_types: [conda, pyproject]
        packages:
          - &thrift thriftpy2
  python_run_cugraph_service_server:
    common:
      - output_types: [conda, pyproject]
        packages:
          - *dask
          - *dask_cuda
          - *numba
          - *numpy
          - *thrift
          - *ucx_py
      - output_types: pyproject
        packages:
          - *cugraph
          - cugraph-service-client==24.8.*
  test_cpp:
    common:
      - output_types: conda
        packages:
          - *cmake_ver
  test_notebook:
    common:
      - output_types: [conda, requirements]
        packages:
          - ipython
          - notebook>=0.5.0
      - output_types: [conda]
        packages:
          - wget
  test_python_common:
    common:
      - output_types: [conda, pyproject]
        packages:
          - pandas
          - pytest
          - pytest-benchmark
          - pytest-cov
          - pytest-xdist
          - scipy
  test_python_cugraph:
    common:
      - output_types: [conda, pyproject]
        packages:
          - networkx>=2.5.1
          - *numpy
          - python-louvain
          - scikit-learn>=0.23.1
      - output_types: [conda]
        packages:
          - pylibwholegraph==24.8.*
  test_python_pylibcugraph:
    common:
      - output_types: [conda, pyproject]
        packages:
          - *numpy
  test_python_nx_cugraph:
    common:
      - output_types: [conda, pyproject]
        packages:
          - packaging>=21
            # not needed by nx-cugraph tests, but is required for running networkx tests
          - pytest-mpl
  cugraph_dgl_dev:
    common:
      - output_types: [conda]
        packages:
          - cugraph==24.8.*
          - pytorch>=2.0
          - pytorch-cuda==11.8
          - dgl>=1.1.0.cu*
  cugraph_pyg_dev:
    common:
      - output_types: [conda]
        packages:
          - cugraph==24.8.*
          - pytorch>=2.0
          - pytorch-cuda==11.8
          - &tensordict tensordict>=0.1.2
          - pyg>=2.5,<2.6

  depends_on_pytorch:
    common:
      - output_types: [conda]
        packages:
          - &pytorch_conda pytorch>=2.0,<2.2.0a0

    specific:
      - output_types: [requirements, pyproject]
        matrices:
          - matrix: {cuda: "12.*"}
            packages:
              - &pytorch_pip torch>=2.0,<2.2.0a0
              - *tensordict
              - --extra-index-url=https://download.pytorch.org/whl/cu121
          - matrix: {cuda: "11.*"}
            packages:
              - *pytorch_pip
              - *tensordict
              - --extra-index-url=https://download.pytorch.org/whl/cu118
          - {matrix: null, packages: [*pytorch_pip, *tensordict]}

  depends_on_pylibwholegraph:
    common:
      - output_types: conda
        packages:
          - &pylibwholegraph_conda pylibwholegraph==24.8.*
      - output_types: requirements
        packages:
          # pip recognizes the index as a global option for the requirements.txt file
          - --extra-index-url=https://pypi.nvidia.com
          - --extra-index-url=https://pypi.anaconda.org/rapidsai-wheels-nightly/simple
    specific:
      - output_types: [requirements, pyproject]
        matrices:
          - matrix: {cuda: "12.*"}
            packages:
              - pylibwholegraph-cu12==24.8.*
          - matrix: {cuda: "11.*"}
            packages:
              - pylibwholegraph-cu11==24.8.*
          - {matrix: null, packages: [*pylibwholegraph_conda]}

  depends_on_rmm:
    common:
      - output_types: conda
        packages:
          - &rmm_conda rmm==24.8.*
      - output_types: requirements
        packages:
          # pip recognizes the index as a global option for the requirements.txt file
          - --extra-index-url=https://pypi.nvidia.com
          - --extra-index-url=https://pypi.anaconda.org/rapidsai-wheels-nightly/simple
    specific:
      - output_types: [requirements, pyproject]
        matrices:
          - matrix: {cuda: "12.*"}
            packages:
              - rmm-cu12==24.8.*
          - matrix: {cuda: "11.*"}
            packages:
              - rmm-cu11==24.8.*
          - {matrix: null, packages: [*rmm_conda]}

  depends_on_cudf:
    common:
      - output_types: conda
        packages:
          - &cudf_conda cudf==24.8.*
      - output_types: requirements
        packages:
          # pip recognizes the index as a global option for the requirements.txt file
          - --extra-index-url=https://pypi.nvidia.com
          - --extra-index-url=https://pypi.anaconda.org/rapidsai-wheels-nightly/simple
    specific:
      - output_types: [requirements, pyproject]
        matrices:
          - matrix: {cuda: "12.*"}
            packages:
              - cudf-cu12==24.8.*
          - matrix: {cuda: "11.*"}
            packages:
              - cudf-cu11==24.8.*
          - {matrix: null, packages: [*cudf_conda]}

  depends_on_dask_cudf:
    common:
      - output_types: conda
        packages:
          - &dask_cudf_conda dask-cudf==24.8.*
      - output_types: requirements
        packages:
          # pip recognizes the index as a global option for the requirements.txt file
          - --extra-index-url=https://pypi.nvidia.com
          - --extra-index-url=https://pypi.anaconda.org/rapidsai-wheels-nightly/simple
    specific:
      - output_types: [requirements, pyproject]
        matrices:
          - matrix: {cuda: "12.*"}
            packages:
              - dask-cudf-cu12==24.8.*
          - matrix: {cuda: "11.*"}
            packages:
              - dask-cudf-cu11==24.8.*
          - {matrix: null, packages: [*dask_cudf_conda]}

  depends_on_pylibraft:
    common:
      - output_types: conda
        packages:
          - &pylibraft_conda pylibraft==24.8.*
      - output_types: requirements
        packages:
          # pip recognizes the index as a global option for the requirements.txt file
          - --extra-index-url=https://pypi.nvidia.com
          - --extra-index-url=https://pypi.anaconda.org/rapidsai-wheels-nightly/simple
    specific:
      - output_types: [requirements, pyproject]
        matrices:
          - matrix: {cuda: "12.*"}
            packages:
              - pylibraft-cu12==24.8.*
          - matrix: {cuda: "11.*"}
            packages:
              - pylibraft-cu11==24.8.*
          - {matrix: null, packages: [*pylibraft_conda]}

  depends_on_raft_dask:
    common:
      - output_types: conda
        packages:
          - &raft_dask_conda raft-dask==24.8.*
      - output_types: requirements
        packages:
          # pip recognizes the index as a global option for the requirements.txt file
          - --extra-index-url=https://pypi.nvidia.com
          - --extra-index-url=https://pypi.anaconda.org/rapidsai-wheels-nightly/simple
    specific:
      - output_types: [requirements, pyproject]
        matrices:
          - matrix: {cuda: "12.*"}
            packages:
              - raft-dask-cu12==24.8.*
          - matrix: {cuda: "11.*"}
            packages:
              - raft-dask-cu11==24.8.*
          - {matrix: null, packages: [*raft_dask_conda]}

  depends_on_pylibcugraph:
    common:
      - output_types: conda
        packages:
          - &pylibcugraph_conda pylibcugraph==24.8.*
      - output_types: requirements
        packages:
          # pip recognizes the index as a global option for the requirements.txt file
          - --extra-index-url=https://pypi.nvidia.com
          - --extra-index-url=https://pypi.anaconda.org/rapidsai-wheels-nightly/simple
    specific:
      - output_types: [requirements, pyproject]
        matrices:
          - matrix: {cuda: "12.*"}
            packages:
              - pylibcugraph-cu12==24.8.*
          - matrix: {cuda: "11.*"}
            packages:
              - pylibcugraph-cu11==24.8.*
          - {matrix: null, packages: [*pylibcugraph_conda]}

  depends_on_pylibcugraphops:
    common:
      - output_types: conda
        packages:
          - &pylibcugraphops_conda pylibcugraphops==24.8.*
      - output_types: requirements
        packages:
          # pip recognizes the index as a global option for the requirements.txt file
          - --extra-index-url=https://pypi.nvidia.com
          - --extra-index-url=https://pypi.anaconda.org/rapidsai-wheels-nightly/simple
    specific:
      - output_types: [requirements, pyproject]
        matrices:
          - matrix: {cuda: "12.*"}
            packages:
              - pylibcugraphops-cu12==24.8.*
          - matrix: {cuda: "11.*"}
            packages:
              - pylibcugraphops-cu11==24.8.*
          - {matrix: null, packages: [*pylibcugraphops_conda]}

  depends_on_cupy:
    common:
      - output_types: conda
        packages:
          - cupy>=12.0.0
    specific:
      - output_types: [requirements, pyproject]
        matrices:
          - matrix: {cuda: "12.*"}
            packages:
              - cupy-cuda12x>=12.0.0
          - matrix: {cuda: "11.*"}
            packages: &cupy_packages_cu11
              - cupy-cuda11x>=12.0.0
          - {matrix: null, packages: *cupy_packages_cu11}<|MERGE_RESOLUTION|>--- conflicted
+++ resolved
@@ -366,11 +366,7 @@
           - libraft-headers==24.8.*
           - libraft==24.8.*
           - librmm==24.8.*
-<<<<<<< HEAD
-          - openmpi=5.0.3=*_104 # Required for building cpp-mgtests (multi-GPU tests)
-=======
           - openmpi<5.0.3 # Required for building cpp-mgtests (multi-GPU tests)
->>>>>>> f519ac1b
     specific:
       - output_types: [conda]
         matrices:
